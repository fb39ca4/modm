--- conflicted
+++ resolved
@@ -1,4 +1,3 @@
-<<<<<<< HEAD
 /*
  * Copyright (c) 2014, Daniel Krebs
  * Copyright (c) 2014, Sascha Schade
@@ -15,13 +14,7 @@
 #include <modm/board/board.hpp>
 #include <modm/driver/radio/nrf24/nrf24_phy.hpp>
 #include <modm/debug/logger.hpp>
-=======
 #include <inttypes.h>
-
-#include <xpcc/architecture/platform.hpp>
-#include <xpcc/driver/radio/nrf24/nrf24_phy.hpp>
-#include <xpcc/debug/logger.hpp>
->>>>>>> b0a12960
 
 /*
  * Test SPI communication by writing and reading out registers on the
@@ -93,31 +86,17 @@
 
 		nrf24phy::setRxAddress(nrf24phy::Pipe::PIPE_0, 0xdeadb33f05);
 		addr = nrf24phy::getRxAddress(nrf24phy::Pipe::PIPE_0);
-<<<<<<< HEAD
 		MODM_LOG_INFO.printf("Setting RX_P0 address to:  0xDEADB33F05\n");
-		MODM_LOG_INFO.printf("Reading RX_P0 address:     0x%x%x\n", static_cast<uint32_t>((addr >> 32) & 0xffffffff), static_cast<uint32_t>(addr & 0xffffffff));
+		MODM_LOG_INFO.printf("Reading RX_P0 address:     0x%" PRIx32 "%" PRIx32 "\n", static_cast<uint32_t>((addr >> 32) & 0xffffffff), static_cast<uint32_t>(addr & 0xffffffff));
 
 		nrf24phy::setTxAddress(0xabcdef55ff);
 		addr = nrf24phy::getTxAddress();
 		MODM_LOG_INFO.printf("Setting TX address to:     0xABCDEF55FF\n");
-		MODM_LOG_INFO.printf("Reading TX address:        0x%x%x\n", static_cast<uint32_t>((addr >> 32) & 0xffffffff), static_cast<uint32_t>(addr & 0xffffffff));
+		MODM_LOG_INFO.printf("Reading TX address:        0x%" PRIx32 "%" PRIx32 "\n", static_cast<uint32_t>((addr >> 32) & 0xffffffff), static_cast<uint32_t>(addr & 0xffffffff));
 
 		rf_ch = nrf24phy::readRegister(nrf24phy::NrfRegister::RF_CH);
 		MODM_LOG_INFO.printf("Expected output for RF_CH: 0x2\n");
-		MODM_LOG_INFO.printf("Reading RF_CH:             0x%x\n\n", rf_ch);
-=======
-		XPCC_LOG_INFO.printf("Setting RX_P0 address to:  0xDEADB33F05\n");
-		XPCC_LOG_INFO.printf("Reading RX_P0 address:     0x%" PRIx32 "%" PRIx32 "\n", static_cast<uint32_t>((addr >> 32) & 0xffffffff), static_cast<uint32_t>(addr & 0xffffffff));
-
-		nrf24phy::setTxAddress(0xabcdef55ff);
-		addr = nrf24phy::getTxAddress();
-		XPCC_LOG_INFO.printf("Setting TX address to:     0xABCDEF55FF\n");
-		XPCC_LOG_INFO.printf("Reading TX address:        0x%" PRIx32 "%" PRIx32 "\n", static_cast<uint32_t>((addr >> 32) & 0xffffffff), static_cast<uint32_t>(addr & 0xffffffff));
-
-		rf_ch = nrf24phy::readRegister(nrf24phy::NrfRegister::RF_CH);
-		XPCC_LOG_INFO.printf("Expected output for RF_CH: 0x2\n");
-		XPCC_LOG_INFO.printf("Reading RF_CH:             0x%" PRIx8 "\n\n", rf_ch);
->>>>>>> b0a12960
+		MODM_LOG_INFO.printf("Reading RF_CH:             0x%" PRIx8 "\n\n", rf_ch);
 
 		modm::delayMilliseconds(1000);
 	}
