--- conflicted
+++ resolved
@@ -1,9 +1,5 @@
-<<<<<<< HEAD
-#!/usr/bin/env python2
+#!/usr/bin/env python3
 # -*- coding: utf-8 -*-
-=======
-#!/usr/bin/env python3
->>>>>>> b0a12960
 #
 # Copyright (c) 2009-2012, Fabian Greif
 # Copyright (c) 2012, Sascha Schade
