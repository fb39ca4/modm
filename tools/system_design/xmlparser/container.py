#!/usr/bin/env python3
# -*- coding: utf-8 -*-
#
# Copyright (c) 2011-2012, Fabian Greif
# Copyright (c) 2014, Martin Rosekeit
# Copyright (c) 2015, Georgi Grinshpun
# Copyright (c) 2015-2016, Sascha Schade
# Copyright (c) 2016, Daniel Krebs
#
# This file is part of the modm project.
#
# This Source Code Form is subject to the terms of the Mozilla Public
# License, v. 2.0. If a copy of the MPL was not distributed with this
# file, You can obtain one at http://mozilla.org/MPL/2.0/.
# -----------------------------------------------------------------------------

from . import utils
from . import xml_utils
from .component import EventContainer

from .parser_exception import ParserException

class Container:
	""" Representation of a container which bundles components.
		For microcontrollers, each container runs on a separate controller.

	Attributes:
	name			--	Name of the container
	id				--	Globally unique identifier of the container (0..255).
	bootloader		--	Information about a bootloader used to program this
						container.
	description		--	Description string
	components		--	Components implemented in this container
	events			--	All events use by the components in this container
	subscriptions	--	Dictionary about which event is subscribed by
						which component. Needed for example to generate filters
						for a container.

	The events and subscriptions lists are empty until createEventLists() is
	called. This must be done only after all components are expanded.
	"""
	def __init__(self, node):
		""" Constructor

		Keyword arguments:
		node	--	XML node defining this event
		tree	--	currently evaluted communication structure tree

		Resets the 'abstract' flag for every component beeing contained here.
		"""
		self.node = node
		self.name = node.get('name')
		utils.check_name(self.name)

		bootloader = node.find('bootloader')
		if bootloader is not None:
			bootloader = bootloader.attrib
		self.bootloader = bootloader

		self.description = xml_utils.get_description(node)
		self.id = xml_utils.get_identifier(self.node)

		self.components = None
		self.events = EventContainer()
		self.subscriptions = None
		self.indexReady = False


	def evaluate(self, tree):
		if self.node is None:
			return

		self.components = utils.SingleAssignDictionary("component")
		self.subscriptions = {}

		for node in self.node.findall('component'):
			component_name = node.get('name')
			try:
				component = tree.components[component_name]
				component.abstract = False

				self.components[component_name] = component
			except KeyError:
				raise ParserException("Unknown component '%s' in container '%s'." % (component_name, self.name))

		self.node = None

	def updateIndex(self):
		"""
		Create the lists of all events use by the components in this
		container. Checks also that every component has an identifier.
		"""
		if self.indexReady:
			return

		for component in self.components:
			self.events.update(component.flattened().events)

			for event in component.flattened().events.subscribe:
				# append new events to the list
				key = event.name
				componentList = self.subscriptions.get(key, [])
				componentList.append(component)
				self.subscriptions[key] = componentList

			# check that every component has an Identifier
			if component.flattened().id is None:
				raise ParserException("Undefined identifier for component '%s' in container '%s'" % \
						(component.flattened().name, self.name))

		self.indexReady = True

	def __cmp__(self, other):
<<<<<<< HEAD
		return cmp(self.name.lower(), other.name.lower()) or cmp(self.id, other.id)

=======
		return 1 - self.__eq__(other) - 2 * self.__lt__(other)

	def __lt__(self, other):
		if self.id == other.id:
			return self.name < other.name
		if self.id is None:
			return other.id is not None
		return other.id is not None and self.id < other.id

	def __eq__(self, other):
		return self.id == other.id and self.name == other.name
	
>>>>>>> b0a12960
	def dump(self):
		str = "%s : container\n" % self.__str__()
		for component in self.components:
			str += "- %s\n" % '\n'.join(["  " + line for line in component.__str__().split('\n')])[2:]
		return str[:-1]

	def __str__(self):
		if self.id is None:
			name = "[--] %s" % self.name
		else:
			name = "[%02x] %s" % (self.id, self.name)
		return name<|MERGE_RESOLUTION|>--- conflicted
+++ resolved
@@ -111,10 +111,6 @@
 		self.indexReady = True
 
 	def __cmp__(self, other):
-<<<<<<< HEAD
-		return cmp(self.name.lower(), other.name.lower()) or cmp(self.id, other.id)
-
-=======
 		return 1 - self.__eq__(other) - 2 * self.__lt__(other)
 
 	def __lt__(self, other):
@@ -126,8 +122,7 @@
 
 	def __eq__(self, other):
 		return self.id == other.id and self.name == other.name
-	
->>>>>>> b0a12960
+
 	def dump(self):
 		str = "%s : container\n" % self.__str__()
 		for component in self.components:
