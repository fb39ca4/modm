--- conflicted
+++ resolved
@@ -40,86 +40,9 @@
 {
 	namespace color
 	{
-<<<<<<< HEAD
 
 		template<typename T>
 		class HsvT;
-=======
-		/**
-		 * 24 bit RGB color model.
-		 */
-		class Rgb
-		{
-		public:
-			uint8_t red;
-			uint8_t green;
-			uint8_t blue;
-		};
-		
-		/**
-		 * 16 bit RGB color model.
-		 * 
-		 * Uses the 565 model:
-		 * - 5 bit red
-		 * - 6 bit green
-		 * - 5 bit blue
-		 */
-		class Rgb16
-		{
-		public:
-			static ALWAYS_INLINE Rgb16 white()   { return Rgb16(0xffff); };
-			static ALWAYS_INLINE Rgb16 black()   { return Rgb16(0x0000); };
-			static ALWAYS_INLINE Rgb16 grey()    { return Rgb16(0xF7DE); };
-			static ALWAYS_INLINE Rgb16 blue()    { return Rgb16(0x001F); };
-			static ALWAYS_INLINE Rgb16 red()     { return Rgb16(0xF800); };
-			static ALWAYS_INLINE Rgb16 magenta() { return Rgb16(0xF81F); };
-			static ALWAYS_INLINE Rgb16 green()   { return Rgb16(0x07E0); };
-			static ALWAYS_INLINE Rgb16 cyan()    { return Rgb16(0x7FFF); };
-			static ALWAYS_INLINE Rgb16 yellow()  { return Rgb16(0xFFE0); };
-			
-			/**
-			 * @param	red
-			 * 		Range [0..255]
-			 * @param	green
-			 * 		Range [0..255]
-			 * @param	blue
-			 * 		Range [0..255]
-			 */
-			Rgb16(uint8_t red, uint8_t green, uint8_t blue) :
-				value(((static_cast<uint16_t>(red >> 3) << 11) |
-						(static_cast<uint16_t>(green >> 2) << 5) |
-						static_cast<uint16_t>(blue >> 3)))
-			{
-			}
-			
-			Rgb16(uint16_t color) :
-				value(color)
-			{
-			}
-			
-			inline uint16_t
-			getValue() const
-			{
-				return value;
-			}
-			
-			bool
-			operator == (const Rgb16& other) const {
-				return (value == other.value);
-			}
-			
-			uint16_t value;
-		};
-		
-		/**
-		 * 24 bit HSV (Hue Saturation Value) color space.
-		 */
-		class Hsv
-		{
-		public:
-			void
-			toRgb(Rgb* color);
->>>>>>> 42aaffad
 
 		template<typename T>
 		class RgbT;
@@ -159,7 +82,6 @@
 				return getRelative<IntermediateType_, multiplier_, ReturnType_>(blue);
 			}
 
-#if (defined(__GXX_EXPERIMENTAL_CXX0X__) || __cplusplus >= 201103L) && __GNUC__ >= 4 && __GNUC_MINOR__ >= 6
 			template<typename IntermediateType = float, unsigned int multiplier = 100, typename ReturnType = UnderlyingType>
 			inline RgbT<ReturnType> getRelativeColors() const
 			{
@@ -168,15 +90,10 @@
 					getRelativeGreen<IntermediateType, multiplier, ReturnType>(),
 					getRelativeBlue	<IntermediateType, multiplier, ReturnType>()};
 			}
-<<<<<<< HEAD
 
 			template<typename T> void
 			toHsv(HsvT<T>* color) const;
 
-=======
-#endif
-			
->>>>>>> 42aaffad
 		private:
 			template<typename T>
 			friend IOStream&
@@ -265,4 +182,4 @@
 	}
 }
 
-#endif // XPCC__COLOR_HPP+#endif // XPCC__COLOR_HPP
