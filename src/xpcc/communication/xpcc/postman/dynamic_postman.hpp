--- conflicted
+++ resolved
@@ -1,138 +1,119 @@
-// coding: utf-8
-/* Copyright (c) 2015, Roboterclub Aachen e.V.
- * All Rights Reserved.
- *
- * The file is part of the xpcc library and is released under the 3-clause BSD
- * license. See the file `LICENSE` for the full license governing this code.
- */
-// ----------------------------------------------------------------------------
-
-#ifndef	XPCC_DYNAMIC_POSTMAN_HPP
-#define	XPCC_DYNAMIC_POSTMAN_HPP
-
-#include "postman.hpp"
-<<<<<<< HEAD
-#include "action_callback.hpp"
-=======
->>>>>>> ff3d66b5
-#include "../response_callback.hpp"
-#include "../backend/header.hpp"
-#include "../response_handle.hpp"
-
-#include <map>
-#include <functional>
-
-
-namespace xpcc
-{
-
-/**
- * The Dynamic Postman is a generic Postman, which allows components to
- * add Action Handlers and Event Listeners at runtime.
- * This class should be used in hosted targets only, as the static Postman generated
- * by XPCC is much more efficient.
- *
- * On hosted however, this class allows for much easier registering of callbacks.
- *
- * @ingroup	xpcc_comm
- * @author	Niklas Hauser
- */
-class DynamicPostman : public Postman
-{
-public:
-	DynamicPostman();
-
-	DeliverInfo
-	deliverPacket(const Header &header, const SmartPointer& payload) override;
-
-	bool
-	isComponentAvaliable(uint8_t component) const override;
-
-public:
-	template< class C >
-	bool
-	registerEventListener(const uint8_t eventId, C *componentObject,
-						  void (C::*memberFunction)(const Header&));
-
-	template< class C, typename P >
-	bool
-	registerEventListener(const uint8_t eventId, C *componentObject,
-						  void (C::*memberFunction)(const Header&, const P*));
-
-	template< class C >
-	bool
-	registerActionHandler(const uint8_t componentId, const uint8_t actionId, C *componentObject,
-						  void (C::*memberFunction)(const ResponseHandle&));
-
-	template< class C, typename P >
-	bool
-	registerActionHandler(const uint8_t componentId, const uint8_t actionId, C *componentObject,
-						  void (C::*memberFunction)(const ResponseHandle&, const P*));
-
-private:
-	typedef std::function<void (const Header&, const uint8_t*)> EventCallback;
-	typedef std::function<void (const Header&)> EventCallbackSimple;
-
-	typedef std::function<void (const ResponseHandle&, const uint8_t*)> ActionCallback;
-	typedef std::function<void (const ResponseHandle&)> ActionCallbackSimple;
-
-	class EventListener
-	{
-		EventCallback call;
-		EventCallbackSimple callSimple;
-		int8_t hasPayload;
-
-	public:
-		EventListener();
-		EventListener(EventCallback call);
-		EventListener(EventCallbackSimple call);
-
-<<<<<<< HEAD
-		DynamicPostman(const EventMap *eventMap,
-				const RequestMap *requestMap);
-=======
-		void operator()(const Header& header, const SmartPointer& payload) const;
-	};
->>>>>>> ff3d66b5
-
-	class ActionHandler
-	{
-		ActionCallback call;
-		ActionCallbackSimple callSimple;
-		int8_t hasPayload;
-
-	public:
-		ActionHandler();
-		ActionHandler(ActionCallback call);
-		ActionHandler(ActionCallbackSimple call);
-
-<<<<<<< HEAD
-		virtual void
-		update();
-
-	private:
-		const EventMap *eventMap;
-		const RequestMap *requestMap;
-=======
-		void operator()(const ResponseHandle& response, const SmartPointer& payload) const;
->>>>>>> ff3d66b5
-	};
-
-	/// packetIdentifier -> callback
-	typedef std::multimap<uint8_t, EventListener> EventMap;
-
-	/// packetIdentifier -> callback
-	typedef std::map<uint8_t, ActionHandler > CallbackMap;
-	///< destination -> callbackMap
-	typedef std::map<uint8_t, CallbackMap > ActionMap;
-
-private:
-	EventMap eventMap;
-	ActionMap actionMap;
-};
-
-}	// namespace xpcc
-
-#include "dynamic_postman_impl.hpp"
-
-#endif	// XPCC_DYNAMIC_POSTMAN_HPP
+// coding: utf-8
+/* Copyright (c) 2015, Roboterclub Aachen e.V.
+ * All Rights Reserved.
+ *
+ * The file is part of the xpcc library and is released under the 3-clause BSD
+ * license. See the file `LICENSE` for the full license governing this code.
+ */
+// ----------------------------------------------------------------------------
+
+#ifndef	XPCC_DYNAMIC_POSTMAN_HPP
+#define	XPCC_DYNAMIC_POSTMAN_HPP
+
+#include "postman.hpp"
+#include "../response_callback.hpp"
+#include "../backend/header.hpp"
+#include "../response_handle.hpp"
+
+#include <map>
+#include <functional>
+
+namespace xpcc
+{
+
+/**
+ * The Dynamic Postman is a generic Postman, which allows components to
+ * add Action Handlers and Event Listeners at runtime.
+ * This class should be used in hosted targets only, as the static Postman generated
+ * by XPCC is much more efficient.
+ *
+ * On hosted however, this class allows for much easier registering of callbacks.
+ *
+ * @ingroup	xpcc_comm
+ * @author	Niklas Hauser
+ */
+class DynamicPostman : public Postman
+{
+public:
+	DynamicPostman();
+
+	DeliverInfo
+	deliverPacket(const Header &header, const SmartPointer& payload) override;
+
+	bool
+	isComponentAvaliable(uint8_t component) const override;
+
+public:
+	template< class C >
+	bool
+	registerEventListener(const uint8_t eventId, C *componentObject,
+						  void (C::*memberFunction)(const Header&));
+
+	template< class C, typename P >
+	bool
+	registerEventListener(const uint8_t eventId, C *componentObject,
+						  void (C::*memberFunction)(const Header&, const P*));
+
+	template< class C >
+	bool
+	registerActionHandler(const uint8_t componentId, const uint8_t actionId, C *componentObject,
+						  void (C::*memberFunction)(const ResponseHandle&));
+
+	template< class C, typename P >
+	bool
+	registerActionHandler(const uint8_t componentId, const uint8_t actionId, C *componentObject,
+						  void (C::*memberFunction)(const ResponseHandle&, const P*));
+
+private:
+	typedef std::function<void (const Header&, const uint8_t*)> EventCallback;
+	typedef std::function<void (const Header&)> EventCallbackSimple;
+
+	typedef std::function<void (const ResponseHandle&, const uint8_t*)> ActionCallback;
+	typedef std::function<void (const ResponseHandle&)> ActionCallbackSimple;
+
+	class EventListener
+	{
+		EventCallback call;
+		EventCallbackSimple callSimple;
+		int8_t hasPayload;
+
+	public:
+		EventListener();
+		EventListener(EventCallback call);
+		EventListener(EventCallbackSimple call);
+
+		void operator()(const Header& header, const SmartPointer& payload) const;
+	};
+
+	class ActionHandler
+	{
+		ActionCallback call;
+		ActionCallbackSimple callSimple;
+		int8_t hasPayload;
+
+	public:
+		ActionHandler();
+		ActionHandler(ActionCallback call);
+		ActionHandler(ActionCallbackSimple call);
+
+		void operator()(const ResponseHandle& response, const SmartPointer& payload) const;
+	};
+
+	/// packetIdentifier -> callback
+	typedef std::multimap<uint8_t, EventListener> EventMap;
+
+	/// packetIdentifier -> callback
+	typedef std::map<uint8_t, ActionHandler > CallbackMap;
+	///< destination -> callbackMap
+	typedef std::map<uint8_t, CallbackMap > ActionMap;
+
+private:
+	EventMap eventMap;
+	ActionMap actionMap;
+};
+
+}	// namespace xpcc
+
+#include "dynamic_postman_impl.hpp"
+
+#endif	// XPCC_DYNAMIC_POSTMAN_HPP