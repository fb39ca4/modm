--- conflicted
+++ resolved
@@ -60,7 +60,6 @@
 	{
 %% if target is not stm32f1
 		constexpr UartBase::OversamplingMode oversample =
-<<<<<<< HEAD
 				UartBaudrate::getOversamplingMode(clockSource::Usart{{ id }}, baudrate);
 %% endif
 		UsartHal{{ id }}::initializeWithBrr(
@@ -68,12 +67,6 @@
 %% if target is stm32f1
 				UsartHal{{ id }}::Parity::Disabled);
 %% else
-=======
-				UartBaudrate::getOversamplingMode(SystemClock::Usart{{ id }}, baudrate);
-
-		UsartHal{{ id }}::initializeWithBrr(
-				UartBaudrate::getBrr<SystemClock::Usart{{ id }}, baudrate, tolerance>(),
->>>>>>> c6722726
 				UsartHal{{ id }}::Parity::Disabled,
 				oversample);
 %% endif
