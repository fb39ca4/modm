<<<<<<< HEAD
// coding: utf-8
// ----------------------------------------------------------------------------
/* Copyright (c) 2011, Roboterclub Aachen e.V.
 * All rights reserved.
 *
 * Redistribution and use in source and binary forms, with or without
 * modification, are permitted provided that the following conditions are met:
 * 
 *     * Redistributions of source code must retain the above copyright
 *       notice, this list of conditions and the following disclaimer.
 *     * Redistributions in binary form must reproduce the above copyright
 *       notice, this list of conditions and the following disclaimer in the
 *       documentation and/or other materials provided with the distribution.
 *     * Neither the name of the Roboterclub Aachen e.V. nor the
 *       names of its contributors may be used to endorse or promote products
 *       derived from this software without specific prior written permission.
 *
 * THIS SOFTWARE IS PROVIDED BY ROBOTERCLUB AACHEN E.V. ''AS IS'' AND ANY
 * EXPRESS OR IMPLIED WARRANTIES, INCLUDING, BUT NOT LIMITED TO, THE IMPLIED
 * WARRANTIES OF MERCHANTABILITY AND FITNESS FOR A PARTICULAR PURPOSE ARE
 * DISCLAIMED. IN NO EVENT SHALL ROBOTERCLUB AACHEN E.V. BE LIABLE FOR ANY
 * DIRECT, INDIRECT, INCIDENTAL, SPECIAL, EXEMPLARY, OR CONSEQUENTIAL DAMAGES
 * (INCLUDING, BUT NOT LIMITED TO, PROCUREMENT OF SUBSTITUTE GOODS OR SERVICES;
 * LOSS OF USE, DATA, OR PROFITS; OR BUSINESS INTERRUPTION) HOWEVER CAUSED AND
 * ON ANY THEORY OF LIABILITY, WHETHER IN CONTRACT, STRICT LIABILITY, OR TORT
 * (INCLUDING NEGLIGENCE OR OTHERWISE) ARISING IN ANY WAY OUT OF THE USE OF
 * THIS SOFTWARE, EVEN IF ADVISED OF THE POSSIBILITY OF SUCH DAMAGE.
 */
// ----------------------------------------------------------------------------
/*
 * WARNING: This file is generated automatically, do not edit!
 * Please modify the corresponding *.in file instead and rebuild this file. 
 */
// ----------------------------------------------------------------------------

#ifndef XPCC_STM32__USART_6_HPP
#define XPCC_STM32__USART_6_HPP

#include <stdint.h>
#include "uart_base.hpp"
#include "../device.h"

namespace xpcc
{
	namespace stm32
	{
		/**
		 * @brief		Universal synchronous/asynchronous receiver
		 * 				transmitter (USART6)
		 * 
		 * Simple unbuffered implementation.
		 * 
		 * @ingroup		stm32
		 */
		class Usart6 : public UartBase
		{
		public:
			Usart6(uint32_t baudrate)
			{
				setBaudrate(baudrate);
			}
			
			enum Mapping
			{
#if defined(STM32F2XX) || defined(STM32F3XX) || defined(STM32F4XX)
				REMAP_PC6_PC7,		///< TX mapped to PC6, RX mapped to PC7 (CK/PC8)
				REMAP_PG14_PG9,		///< TX/PG14, RX/PG9, CK/PD10, CTS/PG13,PG15, RTS/PG8,PG12
#else
				
#endif
			};
			
			/**
			 * Configure the IO Pins for Usart6
			 */
			static void
			configurePins(Mapping mapping);
			
			/**
			 * \brief	Set baudrate
			 * \param	baudrate	desired baud rate
			 */
			static void
			setBaudrate(uint32_t baudrate);
			
			/**
			 * \brief	Send a single byte
			 */
			static void
			write(uint8_t data);
			
			/**
			 * \brief	Write a block of bytes
			 *
			 * \param	*buffer	Pointer to a buffer
			 * \param	n	Number of bytes to be read
			 */
			static void
			write(const uint8_t *buffer, uint8_t n);
			
			/**
			 * \brief	Read a single byte
			 */
			static bool
			read(uint8_t& c);
			
			/**
			 * \brief	Read a block of bytes
			 * 
			 * \param	*buffer	Pointer to a buffer big enough to storage \a n bytes
			 * \param	n	Number of bytes to be read
			 * 
			 * \return	Number of bytes which could be read, maximal \a n
			 */
			static uint8_t
			read(uint8_t *buffer, uint8_t n);
		};
		
		
		// --------------------------------------------------------------------
		/**
		 * \brief	Buffered Usart
		 * 
		 * This implementation uses a ringbuffer. The size of the ringbuffer
		 * can be changed in the \c project.cfg file.
		 * 
		 * Just add add a value for USART6_TX_BUFFER_SIZE and/or 
		 * USART6_RX_BUFFER_SIZE in the \c defines section. The size can
		 * be any value between 1 and 254.
		 * 
		 * Example:
		 * \code
		 * [defines]
		 * USART6_TX_BUFFER_SIZE = 20
		 * USART6_RX_BUFFER_SIZE = 30
		 * \endcode
		 * 
		 * \ingroup	stm32
		 */
		class BufferedUsart6 : public UartBase
		{
		public:
			/**
			 * Set baudrate.
			 * 
			 * \param	baudrate	Desired baud rate (e.g. 115200)
			 * \param	interruptPriority
			 * 			Interrupt vector priority (0=highest to 15=lowest)
			 * \param	blocking
			 * 			The write-function waits until a free slot is available
			 * 			in the send buffer.
			 */
			BufferedUsart6(uint32_t baudrate,
					uint32_t interruptPriority, bool blocking = true)
			{
				setBaudrate(baudrate, interruptPriority, blocking);
			}
			
			enum Mapping
			{
#if defined(STM32F2XX) || defined(STM32F3XX) || defined(STM32F4XX)
				REMAP_PC6_PC7,		///< TX mapped to PC6, RX mapped to PC7 (CK/PC8)
				REMAP_PG14_PG9,		///< TX/PG14, RX/PG9, CK/PD10, CTS/PG13,PG15, RTS/PG8,PG12
#else
				
#endif
			};
			
			/**
			 * Configure the IO Pins for Usart6
			 */
			static void
			configurePins(Mapping mapping);
			
			/**
			 * Set baudrate.
			 * 
			 * \param	baudrate	Desired baud rate (e.g. 115200)
			 * \param	interruptPriority
			 * 			Interrupt vector priority (0=highest to 15=lowest)
			 * \param	blocking
			 * 			The write-function waits until a free slot is available
			 * 			in the send buffer.
			 */
			static void
			setBaudrate(uint32_t baudrate, uint32_t interruptPriority,
					bool blocking = true);
			
			/**
			 * \brief	Send a single byte
			 */
			static void
			write(uint8_t data);
			
			/**
			 * \brief	Write a block of bytes
			 *
			 * \param	*buffer	Pointer to a buffer
			 * \param	n	Number of bytes to be read
			 */
			static void
			write(const uint8_t *buffer, uint8_t n);
			
			/**
			 * \brief	Read a single byte
			 */
			static bool
			read(uint8_t& c);
			
			/**
			 * \brief	Read a block of bytes
			 * 
			 * \param	*buffer	Pointer to a buffer big enough to storage \a n bytes
			 * \param	n	Number of bytes to be read
			 * 
			 * \return	Number of bytes which could be read, maximal \a n
			 */
			static uint8_t
			read(uint8_t *buffer, uint8_t n);
			
			/**
			 * \brief	Empty the receive FIFO queue and USART buffer.
			 *
			 * \return	the size of the deleted FIFO queue.
			 */
			static uint8_t
			flushReceiveBuffer();
			
//			static uint8_t
//			flushTransmitBuffer();
		};

		// --------------------------------------------------------------------
		/**
		 * \brief	BufferedFlow Usart
		 * 
		 * Buffered UARAT with Hardware Flow Control. 
		 * 
		 * This implementation uses a ringbuffer. The size of the ringbuffer
		 * can be changed in the \c project.cfg file.
		 * 
		 * Just add add a value for USART6_TX_BUFFER_SIZE and/or 
		 * USART6_RX_BUFFER_SIZE in the \c defines section. The size can
		 * be any value between 1 and 254.
		 * 
		 * Example:
		 * \code
		 * [defines]
		 * USART6_TX_BUFFER_SIZE = 20
		 * USART6_RX_BUFFER_SIZE = 30
		 * \endcode
		 * 
		 * \ingroup	stm32
		 */
		class BufferedFlowUsart6 : public UartBase
		{
		public:
			/**
			 * Set baudrate.
			 * 
			 * \param	baudrate	Desired baud rate (e.g. 115200)
			 * \param	interruptPriority
			 * 			Interrupt vector priority (0=highest to 15=lowest)
			 * \param	blocking
			 * 			The write-function waits until a free slot is available
			 * 			in the send buffer.
			 */
			BufferedFlowUsart6(uint32_t baudrate,
					uint32_t interruptPriority, bool blocking = true)
			{
				setBaudrate(baudrate, interruptPriority, blocking);
			}
			
			enum Mapping
			{
#if defined(STM32F2XX) || defined(STM32F3XX) || defined(STM32F4XX)
				REMAP_PC6_PC7,		///< TX mapped to PC6, RX mapped to PC7 (CK/PC8)
				REMAP_PG14_PG9,		///< TX/PG14, RX/PG9, CK/PD10, CTS/PG13,PG15, RTS/PG8,PG12
#else
				
#endif
			};
			
			/**
			 * Configure the IO Pins for Usart6
			 */
			static void
			configurePins(Mapping mapping);
			
			/**
			 * Set baudrate.
			 * 
			 * \param	baudrate	Desired baud rate (e.g. 115200)
			 * \param	interruptPriority
			 * 			Interrupt vector priority (0=highest to 15=lowest)
			 * \param	blocking
			 * 			The write-function waits until a free slot is available
			 * 			in the send buffer.
			 */
			static void
			setBaudrate(uint32_t baudrate, uint32_t interruptPriority,
					bool blocking = true);
			
			/**
			 * \brief	Send a single byte
			 */
			static void
			write(uint8_t data);
			
			/**
			 * \brief	Write a block of bytes
			 *
			 * \param	*buffer	Pointer to a buffer
			 * \param	n	Number of bytes to be read
			 */
			static void
			write(const uint8_t *buffer, uint8_t n);
			
			/**
			 * \brief	Read a single byte
			 */
			static bool
			read(uint8_t& c);
			
			/**
			 * \brief	Read a block of bytes
			 * 
			 * \param	*buffer	Pointer to a buffer big enough to storage \a n bytes
			 * \param	n	Number of bytes to be read
			 * 
			 * \return	Number of bytes which could be read, maximal \a n
			 */
			static uint8_t
			read(uint8_t *buffer, uint8_t n);
			
			/**
			 * \brief	Empty the receive FIFO queue and USART buffer.
			 *
			 * \return	the size of the deleted FIFO queue.
			 */
			static uint8_t
			flushReceiveBuffer();
			
//			static uint8_t
//			flushTransmitBuffer();
		};

		
		
#if defined(STM32F2XX) || defined(STM32F4XX)
		// --------------------------------------------------------------------
		/**
		 * \brief		USART6 in SPI master mode
		 * 
		 * FIXME currently not working!
		 * 
		 * \ingroup		stm32
		 */
		class UsartSpi6 : public UartBase
		{
		private:
			// TX mapped to PC6, RX mapped to PC7 (CK/PC8)
			// TX/PG14, RX/PG9, CK/PG7, CTS/PG13,PG15, RTS/PG8,PG12
			GPIO__OUTPUT(TxdC6, C, 6);
			GPIO__INPUT(RxdC7, C, 7);
			GPIO__OUTPUT(CkC8, C, 8);
			
			GPIO__OUTPUT(TxdG14, G, 14);
			GPIO__INPUT(RxdG9, G, 9);
			GPIO__OUTPUT(CkG7, G, 7);
			
		public:
			enum Mode
			{
				MODE_0 = 0,
				MODE_1 = USART_CR2_CPHA,
				MODE_2 = USART_CR2_CPOL,
				MODE_3 = USART_CR2_CPOL | USART_CR2_CPHA,
			};
			
			enum MappingTx
			{
				REMAP_PC6,
				REMAP_PG14,
			};
			
			enum MappingRx
			{
				REMAP_PC7,
				REMAP_PG9,
			};
			
			enum MappingCk
			{
				REMAP_PC8,
				REMAP_PG7,
			};
			
			ALWAYS_INLINE void
			configureTxPin(MappingTx mapping)
			{
				switch (mapping) {
					case REMAP_PC6:  TxdC6::setAlternateFunction(AF_USART6, xpcc::stm32::PUSH_PULL); break;
					case REMAP_PG14: TxdG14::setAlternateFunction(AF_USART6, xpcc::stm32::PUSH_PULL); break;
				}
			}
			
			ALWAYS_INLINE void
			configureRxPin(MappingRx mapping)
			{
				switch (mapping) {
					case REMAP_PC7:  RxdC7::setAlternateFunction(AF_USART6); break;
					case REMAP_PG9:  RxdG9::setAlternateFunction(AF_USART6); break;
				}
			}
			
			ALWAYS_INLINE void
			configureCkPin(MappingCk mapping)
			{
				switch (mapping) {
					case REMAP_PC8:  CkC8::setAlternateFunction(AF_USART6, xpcc::stm32::PUSH_PULL); break;
					case REMAP_PG7:  CkG7::setAlternateFunction(AF_USART6, xpcc::stm32::PUSH_PULL); break;
				}
			}
			
			/**
			 * Constructor
			 */
			UsartSpi6(uint32_t bitrate, Mode mode = MODE_0);
			
			/**
			 * Transfer byte.
			 */
			static uint8_t
			write(uint8_t data);
		};
#endif
	}
}

=======
// coding: utf-8
// ----------------------------------------------------------------------------
/* Copyright (c) 2011, Roboterclub Aachen e.V.
 * All rights reserved.
 *
 * Redistribution and use in source and binary forms, with or without
 * modification, are permitted provided that the following conditions are met:
 * 
 *     * Redistributions of source code must retain the above copyright
 *       notice, this list of conditions and the following disclaimer.
 *     * Redistributions in binary form must reproduce the above copyright
 *       notice, this list of conditions and the following disclaimer in the
 *       documentation and/or other materials provided with the distribution.
 *     * Neither the name of the Roboterclub Aachen e.V. nor the
 *       names of its contributors may be used to endorse or promote products
 *       derived from this software without specific prior written permission.
 *
 * THIS SOFTWARE IS PROVIDED BY ROBOTERCLUB AACHEN E.V. ''AS IS'' AND ANY
 * EXPRESS OR IMPLIED WARRANTIES, INCLUDING, BUT NOT LIMITED TO, THE IMPLIED
 * WARRANTIES OF MERCHANTABILITY AND FITNESS FOR A PARTICULAR PURPOSE ARE
 * DISCLAIMED. IN NO EVENT SHALL ROBOTERCLUB AACHEN E.V. BE LIABLE FOR ANY
 * DIRECT, INDIRECT, INCIDENTAL, SPECIAL, EXEMPLARY, OR CONSEQUENTIAL DAMAGES
 * (INCLUDING, BUT NOT LIMITED TO, PROCUREMENT OF SUBSTITUTE GOODS OR SERVICES;
 * LOSS OF USE, DATA, OR PROFITS; OR BUSINESS INTERRUPTION) HOWEVER CAUSED AND
 * ON ANY THEORY OF LIABILITY, WHETHER IN CONTRACT, STRICT LIABILITY, OR TORT
 * (INCLUDING NEGLIGENCE OR OTHERWISE) ARISING IN ANY WAY OUT OF THE USE OF
 * THIS SOFTWARE, EVEN IF ADVISED OF THE POSSIBILITY OF SUCH DAMAGE.
 */
// ----------------------------------------------------------------------------
/*
 * WARNING: This file is generated automatically, do not edit!
 * Please modify the corresponding *.in file instead and rebuild this file. 
 */
// ----------------------------------------------------------------------------

#ifndef XPCC_STM32__USART_6_HPP
#define XPCC_STM32__USART_6_HPP

#include <stdint.h>
#include "uart_base.hpp"
#include "../device.h"

namespace xpcc
{
	namespace stm32
	{
		/**
		 * @brief		Universal synchronous/asynchronous receiver
		 * 				transmitter (USART6)
		 * 
		 * Simple unbuffered implementation.
		 * 
		 * @ingroup		stm32
		 */
		class Usart6 : public UartBase
		{
		public:
			Usart6(uint32_t baudrate)
			{
				setBaudrate(baudrate);
			}
			
			enum Mapping
			{
#if defined(STM32F2XX) || defined(STM32F4XX)
				REMAP_PC6_PC7,		///< TX mapped to PC6, RX mapped to PC7 (CK/PC8)
				REMAP_PG14_PG9,		///< TX/PG14, RX/PG9, CK/PD10, CTS/PG13,PG15, RTS/PG8,PG12
#else
				
#endif
			};
			
			/**
			 * Configure the IO Pins for Usart6
			 */
			static void
			configurePins(Mapping mapping);
			
			/**
			 * \brief	Set baudrate
			 * \param	baudrate	desired baud rate
			 */
			static void
			setBaudrate(uint32_t baudrate);
			
			/**
			 * \brief	Send a single byte
			 */
			static void
			write(uint8_t data);
			
			/**
			 * \brief	Write a block of bytes
			 *
			 * \param	*buffer	Pointer to a buffer
			 * \param	n	Number of bytes to be read
			 */
			static void
			write(const uint8_t *buffer, uint8_t n);
			
			/**
			 * \brief	Read a single byte
			 */
			static bool
			read(uint8_t& c);
			
			/**
			 * \brief	Read a block of bytes
			 * 
			 * \param	*buffer	Pointer to a buffer big enough to storage \a n bytes
			 * \param	n	Number of bytes to be read
			 * 
			 * \return	Number of bytes which could be read, maximal \a n
			 */
			static uint8_t
			read(uint8_t *buffer, uint8_t n);
		};
		
		
		// --------------------------------------------------------------------
		/**
		 * \brief	Buffered Usart
		 * 
		 * This implementation uses a ringbuffer. The size of the ringbuffer
		 * can be changed in the \c project.cfg file.
		 * 
		 * Just add add a value for USART6_TX_BUFFER_SIZE and/or 
		 * USART6_RX_BUFFER_SIZE in the \c defines section. The size can
		 * be any value between 1 and 254.
		 * 
		 * Example:
		 * \code
		 * [defines]
		 * USART6_TX_BUFFER_SIZE = 20
		 * USART6_RX_BUFFER_SIZE = 30
		 * \endcode
		 * 
		 * \ingroup	stm32
		 */
		class BufferedUsart6 : public UartBase
		{
		public:
			/**
			 * Set baudrate.
			 * 
			 * \param	baudrate	Desired baud rate (e.g. 115200)
			 * \param	interruptPriority
			 * 			Interrupt vector priority (0=highest to 15=lowest)
			 * \param	blocking
			 * 			The write-function waits until a free slot is available
			 * 			in the send buffer.
			 */
			BufferedUsart6(uint32_t baudrate,
					uint32_t interruptPriority, bool blocking = true)
			{
				setBaudrate(baudrate, interruptPriority, blocking);
			}
			
			enum Mapping
			{
#if defined(STM32F2XX) || defined(STM32F4XX)
				REMAP_PC6_PC7,		///< TX mapped to PC6, RX mapped to PC7 (CK/PC8)
				REMAP_PG14_PG9,		///< TX/PG14, RX/PG9, CK/PD10, CTS/PG13,PG15, RTS/PG8,PG12
#else
				
#endif
			};
			
			/**
			 * Configure the IO Pins for Usart6
			 */
			static void
			configurePins(Mapping mapping);
			
			/**
			 * Set baudrate.
			 * 
			 * \param	baudrate	Desired baud rate (e.g. 115200)
			 * \param	interruptPriority
			 * 			Interrupt vector priority (0=highest to 15=lowest)
			 * \param	blocking
			 * 			The write-function waits until a free slot is available
			 * 			in the send buffer.
			 */
			static void
			setBaudrate(uint32_t baudrate, uint32_t interruptPriority,
					bool blocking = true);
			
			/**
			 * \brief	Send a single byte
			 */
			static void
			write(uint8_t data);
			
			/**
			 * \brief	Write a block of bytes
			 *
			 * \param	*buffer	Pointer to a buffer
			 * \param	n	Number of bytes to be read
			 */
			static void
			write(const uint8_t *buffer, uint8_t n);
			
			/**
			 * \brief	Read a single byte
			 */
			static bool
			read(uint8_t& c);
			
			/**
			 * \brief	Read a block of bytes
			 * 
			 * \param	*buffer	Pointer to a buffer big enough to storage \a n bytes
			 * \param	n	Number of bytes to be read
			 * 
			 * \return	Number of bytes which could be read, maximal \a n
			 */
			static uint8_t
			read(uint8_t *buffer, uint8_t n);
			
			/**
			 * \brief	Empty the receive FIFO queue and USART buffer.
			 *
			 * \return	the size of the deleted FIFO queue.
			 */
			static uint8_t
			flushReceiveBuffer();
			
//			static uint8_t
//			flushTransmitBuffer();
		};

		// --------------------------------------------------------------------
		/**
		 * \brief	BufferedFlow Usart
		 * 
		 * Buffered UARAT with Hardware Flow Control. 
		 * 
		 * This implementation uses a ringbuffer. The size of the ringbuffer
		 * can be changed in the \c project.cfg file.
		 * 
		 * Just add add a value for USART6_TX_BUFFER_SIZE and/or 
		 * USART6_RX_BUFFER_SIZE in the \c defines section. The size can
		 * be any value between 1 and 254.
		 * 
		 * Example:
		 * \code
		 * [defines]
		 * USART6_TX_BUFFER_SIZE = 20
		 * USART6_RX_BUFFER_SIZE = 30
		 * \endcode
		 * 
		 * \ingroup	stm32
		 */
		class BufferedFlowUsart6 : public UartBase
		{
		public:
			/**
			 * Set baudrate.
			 * 
			 * \param	baudrate	Desired baud rate (e.g. 115200)
			 * \param	interruptPriority
			 * 			Interrupt vector priority (0=highest to 15=lowest)
			 * \param	blocking
			 * 			The write-function waits until a free slot is available
			 * 			in the send buffer.
			 */
			BufferedFlowUsart6(uint32_t baudrate,
					uint32_t interruptPriority, bool blocking = true)
			{
				setBaudrate(baudrate, interruptPriority, blocking);
			}
			
			enum Mapping
			{
#if defined(STM32F2XX) || defined(STM32F4XX)
				REMAP_PC6_PC7,		///< TX mapped to PC6, RX mapped to PC7 (CK/PC8)
				REMAP_PG14_PG9,		///< TX/PG14, RX/PG9, CK/PD10, CTS/PG13,PG15, RTS/PG8,PG12
#else
				
#endif
			};
			
			/**
			 * Configure the IO Pins for Usart6
			 */
			static void
			configurePins(Mapping mapping);
			
			/**
			 * Set baudrate.
			 * 
			 * \param	baudrate	Desired baud rate (e.g. 115200)
			 * \param	interruptPriority
			 * 			Interrupt vector priority (0=highest to 15=lowest)
			 * \param	blocking
			 * 			The write-function waits until a free slot is available
			 * 			in the send buffer.
			 */
			static void
			setBaudrate(uint32_t baudrate, uint32_t interruptPriority,
					bool blocking = true);
			
			/**
			 * \brief	Send a single byte
			 */
			static void
			write(uint8_t data);
			
			/**
			 * \brief	Write a block of bytes
			 *
			 * \param	*buffer	Pointer to a buffer
			 * \param	n	Number of bytes to be read
			 */
			static void
			write(const uint8_t *buffer, uint8_t n);
			
			/**
			 * \brief	Read a single byte
			 */
			static bool
			read(uint8_t& c);
			
			/**
			 * \brief	Read a block of bytes
			 * 
			 * \param	*buffer	Pointer to a buffer big enough to storage \a n bytes
			 * \param	n	Number of bytes to be read
			 * 
			 * \return	Number of bytes which could be read, maximal \a n
			 */
			static uint8_t
			read(uint8_t *buffer, uint8_t n);
			
			/**
			 * \brief	Empty the receive FIFO queue and USART buffer.
			 *
			 * \return	the size of the deleted FIFO queue.
			 */
			static uint8_t
			flushReceiveBuffer();
			
//			static uint8_t
//			flushTransmitBuffer();
		};

		
		
#if defined(STM32F2XX) || defined(STM32F4XX)
		// --------------------------------------------------------------------
		/**
		 * \brief		USART6 in SPI master mode
		 * 
		 * \ingroup		stm32
		 */
		class UsartSpi6 : public UartBase
		{
		private:
			// TX mapped to PC6, RX mapped to PC7 (CK/PC8)
			// TX/PG14, RX/PG9, CK/PG7, CTS/PG13,PG15, RTS/PG8,PG12
			GPIO__OUTPUT(TxdC6, C, 6);
			GPIO__INPUT(RxdC7, C, 7);
			GPIO__OUTPUT(CkC8, C, 8);
			
			GPIO__OUTPUT(TxdG14, G, 14);
			GPIO__INPUT(RxdG9, G, 9);
			GPIO__OUTPUT(CkG7, G, 7);
			
		public:
			enum Mode
			{
				MODE_0 = 0,
				MODE_1 = USART_CR2_CPHA,
				MODE_2 = USART_CR2_CPOL,
				MODE_3 = USART_CR2_CPOL | USART_CR2_CPHA,
			};
			
			enum MappingTx
			{
				REMAP_PC6,
				REMAP_PG14,
			};
			
			enum MappingRx
			{
				REMAP_PC7,
				REMAP_PG9,
			};
			
			enum MappingCk
			{
				REMAP_PC8,
				REMAP_PG7,
			};
			
			ALWAYS_INLINE static void
			configureTxPin(MappingTx mapping)
			{
				switch (mapping) {
					case REMAP_PC6:  TxdC6::setAlternateFunction(AF_USART6, xpcc::stm32::PUSH_PULL); break;
					case REMAP_PG14: TxdG14::setAlternateFunction(AF_USART6, xpcc::stm32::PUSH_PULL); break;
				}
			}
			
			ALWAYS_INLINE static void
			configureRxPin(MappingRx mapping)
			{
				switch (mapping) {
					case REMAP_PC7:  RxdC7::setAlternateFunction(AF_USART6); break;
					case REMAP_PG9:  RxdG9::setAlternateFunction(AF_USART6); break;
				}
			}
			
			ALWAYS_INLINE static void
			configureCkPin(MappingCk mapping)
			{
				switch (mapping) {
					case REMAP_PC8:  CkC8::setAlternateFunction(AF_USART6, xpcc::stm32::PUSH_PULL); break;
					case REMAP_PG7:  CkG7::setAlternateFunction(AF_USART6, xpcc::stm32::PUSH_PULL); break;
				}
			}
			
			/**
			 * @brief	Initialize module in syncronous mode (SPI)
			 * 
			 * The bitrate is calculated in the same manner as for the
			 * asynchronous mode and is limited.
			 * 
			 * @param	bitrate		Desired Frequency of the SPI clock.
			 * @param	mode		Select the Spi Mode. Default is MODE_0.
			 * @param	over8		Using over8 sets the Oversampling down from 16
			 * 			to 8 hovewer in SPI Mode this should have effect on
			 * 			sample and hold type only, since Data are sampled
			 * 			at clock edges. Benefit of over8 is a doubled maximal
			 * 			bitrate.
			 */
			static void
			initialize(uint32_t bitrate, Mode mode = MODE_0, bool over8 = false);
			
			/**
			 * Transfer byte.
			 */
			static uint8_t
			write(uint8_t data);
		};
#endif
	}
}

>>>>>>> 769858de
#endif // XPCC_STM32__USART_6_HPP<|MERGE_RESOLUTION|>--- conflicted
+++ resolved
@@ -1,4 +1,3 @@
-<<<<<<< HEAD
 // coding: utf-8
 // ----------------------------------------------------------------------------
 /* Copyright (c) 2011, Roboterclub Aachen e.V.
@@ -353,8 +352,6 @@
 		/**
 		 * \brief		USART6 in SPI master mode
 		 * 
-		 * FIXME currently not working!
-		 * 
 		 * \ingroup		stm32
 		 */
 		class UsartSpi6 : public UartBase
@@ -397,445 +394,6 @@
 				REMAP_PG7,
 			};
 			
-			ALWAYS_INLINE void
-			configureTxPin(MappingTx mapping)
-			{
-				switch (mapping) {
-					case REMAP_PC6:  TxdC6::setAlternateFunction(AF_USART6, xpcc::stm32::PUSH_PULL); break;
-					case REMAP_PG14: TxdG14::setAlternateFunction(AF_USART6, xpcc::stm32::PUSH_PULL); break;
-				}
-			}
-			
-			ALWAYS_INLINE void
-			configureRxPin(MappingRx mapping)
-			{
-				switch (mapping) {
-					case REMAP_PC7:  RxdC7::setAlternateFunction(AF_USART6); break;
-					case REMAP_PG9:  RxdG9::setAlternateFunction(AF_USART6); break;
-				}
-			}
-			
-			ALWAYS_INLINE void
-			configureCkPin(MappingCk mapping)
-			{
-				switch (mapping) {
-					case REMAP_PC8:  CkC8::setAlternateFunction(AF_USART6, xpcc::stm32::PUSH_PULL); break;
-					case REMAP_PG7:  CkG7::setAlternateFunction(AF_USART6, xpcc::stm32::PUSH_PULL); break;
-				}
-			}
-			
-			/**
-			 * Constructor
-			 */
-			UsartSpi6(uint32_t bitrate, Mode mode = MODE_0);
-			
-			/**
-			 * Transfer byte.
-			 */
-			static uint8_t
-			write(uint8_t data);
-		};
-#endif
-	}
-}
-
-=======
-// coding: utf-8
-// ----------------------------------------------------------------------------
-/* Copyright (c) 2011, Roboterclub Aachen e.V.
- * All rights reserved.
- *
- * Redistribution and use in source and binary forms, with or without
- * modification, are permitted provided that the following conditions are met:
- * 
- *     * Redistributions of source code must retain the above copyright
- *       notice, this list of conditions and the following disclaimer.
- *     * Redistributions in binary form must reproduce the above copyright
- *       notice, this list of conditions and the following disclaimer in the
- *       documentation and/or other materials provided with the distribution.
- *     * Neither the name of the Roboterclub Aachen e.V. nor the
- *       names of its contributors may be used to endorse or promote products
- *       derived from this software without specific prior written permission.
- *
- * THIS SOFTWARE IS PROVIDED BY ROBOTERCLUB AACHEN E.V. ''AS IS'' AND ANY
- * EXPRESS OR IMPLIED WARRANTIES, INCLUDING, BUT NOT LIMITED TO, THE IMPLIED
- * WARRANTIES OF MERCHANTABILITY AND FITNESS FOR A PARTICULAR PURPOSE ARE
- * DISCLAIMED. IN NO EVENT SHALL ROBOTERCLUB AACHEN E.V. BE LIABLE FOR ANY
- * DIRECT, INDIRECT, INCIDENTAL, SPECIAL, EXEMPLARY, OR CONSEQUENTIAL DAMAGES
- * (INCLUDING, BUT NOT LIMITED TO, PROCUREMENT OF SUBSTITUTE GOODS OR SERVICES;
- * LOSS OF USE, DATA, OR PROFITS; OR BUSINESS INTERRUPTION) HOWEVER CAUSED AND
- * ON ANY THEORY OF LIABILITY, WHETHER IN CONTRACT, STRICT LIABILITY, OR TORT
- * (INCLUDING NEGLIGENCE OR OTHERWISE) ARISING IN ANY WAY OUT OF THE USE OF
- * THIS SOFTWARE, EVEN IF ADVISED OF THE POSSIBILITY OF SUCH DAMAGE.
- */
-// ----------------------------------------------------------------------------
-/*
- * WARNING: This file is generated automatically, do not edit!
- * Please modify the corresponding *.in file instead and rebuild this file. 
- */
-// ----------------------------------------------------------------------------
-
-#ifndef XPCC_STM32__USART_6_HPP
-#define XPCC_STM32__USART_6_HPP
-
-#include <stdint.h>
-#include "uart_base.hpp"
-#include "../device.h"
-
-namespace xpcc
-{
-	namespace stm32
-	{
-		/**
-		 * @brief		Universal synchronous/asynchronous receiver
-		 * 				transmitter (USART6)
-		 * 
-		 * Simple unbuffered implementation.
-		 * 
-		 * @ingroup		stm32
-		 */
-		class Usart6 : public UartBase
-		{
-		public:
-			Usart6(uint32_t baudrate)
-			{
-				setBaudrate(baudrate);
-			}
-			
-			enum Mapping
-			{
-#if defined(STM32F2XX) || defined(STM32F4XX)
-				REMAP_PC6_PC7,		///< TX mapped to PC6, RX mapped to PC7 (CK/PC8)
-				REMAP_PG14_PG9,		///< TX/PG14, RX/PG9, CK/PD10, CTS/PG13,PG15, RTS/PG8,PG12
-#else
-				
-#endif
-			};
-			
-			/**
-			 * Configure the IO Pins for Usart6
-			 */
-			static void
-			configurePins(Mapping mapping);
-			
-			/**
-			 * \brief	Set baudrate
-			 * \param	baudrate	desired baud rate
-			 */
-			static void
-			setBaudrate(uint32_t baudrate);
-			
-			/**
-			 * \brief	Send a single byte
-			 */
-			static void
-			write(uint8_t data);
-			
-			/**
-			 * \brief	Write a block of bytes
-			 *
-			 * \param	*buffer	Pointer to a buffer
-			 * \param	n	Number of bytes to be read
-			 */
-			static void
-			write(const uint8_t *buffer, uint8_t n);
-			
-			/**
-			 * \brief	Read a single byte
-			 */
-			static bool
-			read(uint8_t& c);
-			
-			/**
-			 * \brief	Read a block of bytes
-			 * 
-			 * \param	*buffer	Pointer to a buffer big enough to storage \a n bytes
-			 * \param	n	Number of bytes to be read
-			 * 
-			 * \return	Number of bytes which could be read, maximal \a n
-			 */
-			static uint8_t
-			read(uint8_t *buffer, uint8_t n);
-		};
-		
-		
-		// --------------------------------------------------------------------
-		/**
-		 * \brief	Buffered Usart
-		 * 
-		 * This implementation uses a ringbuffer. The size of the ringbuffer
-		 * can be changed in the \c project.cfg file.
-		 * 
-		 * Just add add a value for USART6_TX_BUFFER_SIZE and/or 
-		 * USART6_RX_BUFFER_SIZE in the \c defines section. The size can
-		 * be any value between 1 and 254.
-		 * 
-		 * Example:
-		 * \code
-		 * [defines]
-		 * USART6_TX_BUFFER_SIZE = 20
-		 * USART6_RX_BUFFER_SIZE = 30
-		 * \endcode
-		 * 
-		 * \ingroup	stm32
-		 */
-		class BufferedUsart6 : public UartBase
-		{
-		public:
-			/**
-			 * Set baudrate.
-			 * 
-			 * \param	baudrate	Desired baud rate (e.g. 115200)
-			 * \param	interruptPriority
-			 * 			Interrupt vector priority (0=highest to 15=lowest)
-			 * \param	blocking
-			 * 			The write-function waits until a free slot is available
-			 * 			in the send buffer.
-			 */
-			BufferedUsart6(uint32_t baudrate,
-					uint32_t interruptPriority, bool blocking = true)
-			{
-				setBaudrate(baudrate, interruptPriority, blocking);
-			}
-			
-			enum Mapping
-			{
-#if defined(STM32F2XX) || defined(STM32F4XX)
-				REMAP_PC6_PC7,		///< TX mapped to PC6, RX mapped to PC7 (CK/PC8)
-				REMAP_PG14_PG9,		///< TX/PG14, RX/PG9, CK/PD10, CTS/PG13,PG15, RTS/PG8,PG12
-#else
-				
-#endif
-			};
-			
-			/**
-			 * Configure the IO Pins for Usart6
-			 */
-			static void
-			configurePins(Mapping mapping);
-			
-			/**
-			 * Set baudrate.
-			 * 
-			 * \param	baudrate	Desired baud rate (e.g. 115200)
-			 * \param	interruptPriority
-			 * 			Interrupt vector priority (0=highest to 15=lowest)
-			 * \param	blocking
-			 * 			The write-function waits until a free slot is available
-			 * 			in the send buffer.
-			 */
-			static void
-			setBaudrate(uint32_t baudrate, uint32_t interruptPriority,
-					bool blocking = true);
-			
-			/**
-			 * \brief	Send a single byte
-			 */
-			static void
-			write(uint8_t data);
-			
-			/**
-			 * \brief	Write a block of bytes
-			 *
-			 * \param	*buffer	Pointer to a buffer
-			 * \param	n	Number of bytes to be read
-			 */
-			static void
-			write(const uint8_t *buffer, uint8_t n);
-			
-			/**
-			 * \brief	Read a single byte
-			 */
-			static bool
-			read(uint8_t& c);
-			
-			/**
-			 * \brief	Read a block of bytes
-			 * 
-			 * \param	*buffer	Pointer to a buffer big enough to storage \a n bytes
-			 * \param	n	Number of bytes to be read
-			 * 
-			 * \return	Number of bytes which could be read, maximal \a n
-			 */
-			static uint8_t
-			read(uint8_t *buffer, uint8_t n);
-			
-			/**
-			 * \brief	Empty the receive FIFO queue and USART buffer.
-			 *
-			 * \return	the size of the deleted FIFO queue.
-			 */
-			static uint8_t
-			flushReceiveBuffer();
-			
-//			static uint8_t
-//			flushTransmitBuffer();
-		};
-
-		// --------------------------------------------------------------------
-		/**
-		 * \brief	BufferedFlow Usart
-		 * 
-		 * Buffered UARAT with Hardware Flow Control. 
-		 * 
-		 * This implementation uses a ringbuffer. The size of the ringbuffer
-		 * can be changed in the \c project.cfg file.
-		 * 
-		 * Just add add a value for USART6_TX_BUFFER_SIZE and/or 
-		 * USART6_RX_BUFFER_SIZE in the \c defines section. The size can
-		 * be any value between 1 and 254.
-		 * 
-		 * Example:
-		 * \code
-		 * [defines]
-		 * USART6_TX_BUFFER_SIZE = 20
-		 * USART6_RX_BUFFER_SIZE = 30
-		 * \endcode
-		 * 
-		 * \ingroup	stm32
-		 */
-		class BufferedFlowUsart6 : public UartBase
-		{
-		public:
-			/**
-			 * Set baudrate.
-			 * 
-			 * \param	baudrate	Desired baud rate (e.g. 115200)
-			 * \param	interruptPriority
-			 * 			Interrupt vector priority (0=highest to 15=lowest)
-			 * \param	blocking
-			 * 			The write-function waits until a free slot is available
-			 * 			in the send buffer.
-			 */
-			BufferedFlowUsart6(uint32_t baudrate,
-					uint32_t interruptPriority, bool blocking = true)
-			{
-				setBaudrate(baudrate, interruptPriority, blocking);
-			}
-			
-			enum Mapping
-			{
-#if defined(STM32F2XX) || defined(STM32F4XX)
-				REMAP_PC6_PC7,		///< TX mapped to PC6, RX mapped to PC7 (CK/PC8)
-				REMAP_PG14_PG9,		///< TX/PG14, RX/PG9, CK/PD10, CTS/PG13,PG15, RTS/PG8,PG12
-#else
-				
-#endif
-			};
-			
-			/**
-			 * Configure the IO Pins for Usart6
-			 */
-			static void
-			configurePins(Mapping mapping);
-			
-			/**
-			 * Set baudrate.
-			 * 
-			 * \param	baudrate	Desired baud rate (e.g. 115200)
-			 * \param	interruptPriority
-			 * 			Interrupt vector priority (0=highest to 15=lowest)
-			 * \param	blocking
-			 * 			The write-function waits until a free slot is available
-			 * 			in the send buffer.
-			 */
-			static void
-			setBaudrate(uint32_t baudrate, uint32_t interruptPriority,
-					bool blocking = true);
-			
-			/**
-			 * \brief	Send a single byte
-			 */
-			static void
-			write(uint8_t data);
-			
-			/**
-			 * \brief	Write a block of bytes
-			 *
-			 * \param	*buffer	Pointer to a buffer
-			 * \param	n	Number of bytes to be read
-			 */
-			static void
-			write(const uint8_t *buffer, uint8_t n);
-			
-			/**
-			 * \brief	Read a single byte
-			 */
-			static bool
-			read(uint8_t& c);
-			
-			/**
-			 * \brief	Read a block of bytes
-			 * 
-			 * \param	*buffer	Pointer to a buffer big enough to storage \a n bytes
-			 * \param	n	Number of bytes to be read
-			 * 
-			 * \return	Number of bytes which could be read, maximal \a n
-			 */
-			static uint8_t
-			read(uint8_t *buffer, uint8_t n);
-			
-			/**
-			 * \brief	Empty the receive FIFO queue and USART buffer.
-			 *
-			 * \return	the size of the deleted FIFO queue.
-			 */
-			static uint8_t
-			flushReceiveBuffer();
-			
-//			static uint8_t
-//			flushTransmitBuffer();
-		};
-
-		
-		
-#if defined(STM32F2XX) || defined(STM32F4XX)
-		// --------------------------------------------------------------------
-		/**
-		 * \brief		USART6 in SPI master mode
-		 * 
-		 * \ingroup		stm32
-		 */
-		class UsartSpi6 : public UartBase
-		{
-		private:
-			// TX mapped to PC6, RX mapped to PC7 (CK/PC8)
-			// TX/PG14, RX/PG9, CK/PG7, CTS/PG13,PG15, RTS/PG8,PG12
-			GPIO__OUTPUT(TxdC6, C, 6);
-			GPIO__INPUT(RxdC7, C, 7);
-			GPIO__OUTPUT(CkC8, C, 8);
-			
-			GPIO__OUTPUT(TxdG14, G, 14);
-			GPIO__INPUT(RxdG9, G, 9);
-			GPIO__OUTPUT(CkG7, G, 7);
-			
-		public:
-			enum Mode
-			{
-				MODE_0 = 0,
-				MODE_1 = USART_CR2_CPHA,
-				MODE_2 = USART_CR2_CPOL,
-				MODE_3 = USART_CR2_CPOL | USART_CR2_CPHA,
-			};
-			
-			enum MappingTx
-			{
-				REMAP_PC6,
-				REMAP_PG14,
-			};
-			
-			enum MappingRx
-			{
-				REMAP_PC7,
-				REMAP_PG9,
-			};
-			
-			enum MappingCk
-			{
-				REMAP_PC8,
-				REMAP_PG7,
-			};
-			
 			ALWAYS_INLINE static void
 			configureTxPin(MappingTx mapping)
 			{
@@ -890,5 +448,4 @@
 	}
 }
 
->>>>>>> 769858de
 #endif // XPCC_STM32__USART_6_HPP