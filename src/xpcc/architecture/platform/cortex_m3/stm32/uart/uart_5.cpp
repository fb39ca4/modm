--- conflicted
+++ resolved
@@ -1,4 +1,3 @@
-<<<<<<< HEAD
 // coding: utf-8
 // ----------------------------------------------------------------------------
 /* Copyright (c) 2011, Roboterclub Aachen e.V.
@@ -50,7 +49,9 @@
 {
 	GPIO__OUTPUT(TxdC12, C, 12);
 	GPIO__INPUT(RxdD2, D, 2);
-	
+}
+namespace
+{
 	static const uint32_t apbClk = STM32_APB1_FREQUENCY;	// APB1
 }
 
@@ -160,150 +161,4 @@
 	return n;
 }
 
-#endif
-=======
-// coding: utf-8
-// ----------------------------------------------------------------------------
-/* Copyright (c) 2011, Roboterclub Aachen e.V.
- * All rights reserved.
- *
- * Redistribution and use in source and binary forms, with or without
- * modification, are permitted provided that the following conditions are met:
- * 
- *     * Redistributions of source code must retain the above copyright
- *       notice, this list of conditions and the following disclaimer.
- *     * Redistributions in binary form must reproduce the above copyright
- *       notice, this list of conditions and the following disclaimer in the
- *       documentation and/or other materials provided with the distribution.
- *     * Neither the name of the Roboterclub Aachen e.V. nor the
- *       names of its contributors may be used to endorse or promote products
- *       derived from this software without specific prior written permission.
- *
- * THIS SOFTWARE IS PROVIDED BY ROBOTERCLUB AACHEN E.V. ''AS IS'' AND ANY
- * EXPRESS OR IMPLIED WARRANTIES, INCLUDING, BUT NOT LIMITED TO, THE IMPLIED
- * WARRANTIES OF MERCHANTABILITY AND FITNESS FOR A PARTICULAR PURPOSE ARE
- * DISCLAIMED. IN NO EVENT SHALL ROBOTERCLUB AACHEN E.V. BE LIABLE FOR ANY
- * DIRECT, INDIRECT, INCIDENTAL, SPECIAL, EXEMPLARY, OR CONSEQUENTIAL DAMAGES
- * (INCLUDING, BUT NOT LIMITED TO, PROCUREMENT OF SUBSTITUTE GOODS OR SERVICES;
- * LOSS OF USE, DATA, OR PROFITS; OR BUSINESS INTERRUPTION) HOWEVER CAUSED AND
- * ON ANY THEORY OF LIABILITY, WHETHER IN CONTRACT, STRICT LIABILITY, OR TORT
- * (INCLUDING NEGLIGENCE OR OTHERWISE) ARISING IN ANY WAY OUT OF THE USE OF
- * THIS SOFTWARE, EVEN IF ADVISED OF THE POSSIBILITY OF SUCH DAMAGE.
- */
-// ----------------------------------------------------------------------------
-/*
- * WARNING: This file is generated automatically, do not edit!
- * Please modify the corresponding *.in file instead and rebuild this file. 
- */
-// ----------------------------------------------------------------------------
-
-#include "../gpio.hpp"
-#include "../device.h"
-
-#include "uart_5.hpp"
-
-#include <xpcc_config.hpp>
-
-#if defined(STM32F10X_HD) || defined(STM32F10X_XL) || defined(STM32F10X_CL) || \
-	defined(STM32F2XX) || defined(STM32F4XX)
-
-namespace
-{
-	GPIO__OUTPUT(TxdC12, C, 12);
-	GPIO__INPUT(RxdD2, D, 2);
-}
-namespace
-{
-	static const uint32_t apbClk = STM32_APB1_FREQUENCY;	// APB1
-}
-
-// ----------------------------------------------------------------------------
-void
-xpcc::stm32::Uart5::configurePins(Mapping mapping)
-{
-	// Enable clock
-	RCC->APB1ENR |= RCC_APB1ENR_UART5EN;
-	
-	// Initialize IO pins
-#if defined(STM32F2XX) || defined(STM32F4XX)
-	(void) mapping;		// avoid compiler warning
-	
-	TxdC12::setAlternateFunction(AF_UART5, xpcc::stm32::PUSH_PULL);
-	RxdD2::setAlternateFunction(AF_UART5);
-#else
-	(void) mapping;		// avoid compiler warning
-	
-	TxdC12::setAlternateFunction(xpcc::stm32::PUSH_PULL);
-	RxdD2::setInput();
-#endif
-}
-
-// ----------------------------------------------------------------------------
-void
-xpcc::stm32::Uart5::setBaudrate(uint32_t baudrate)
-{
-	// Enable clock
-	RCC->APB1ENR |= RCC_APB1ENR_UART5EN;
-	
-	UART5->CR1 = 0;
-	
-	// Set baudrate
-	UART5->BRR = calculateBaudrateSettings(apbClk, baudrate);
-	
-	// Transmitter & Receiver-Enable, 8 Data Bits, 1 Stop Bit
-	UART5->CR1 |= USART_CR1_TE | USART_CR1_RE;
-	UART5->CR2 = 0;
-	UART5->CR3 = 0;
-	
-	UART5->CR1 |= USART_CR1_UE;		// Uart Enable
-}
-
-// ----------------------------------------------------------------------------
-void
-xpcc::stm32::Uart5::write(uint8_t data)
-{
-	while (!(UART5->SR & USART_SR_TXE)) {
-		// wait until the data register becomes empty
-	}
-	
-	UART5->DR = data;
-}
-
-// ----------------------------------------------------------------------------
-void
-xpcc::stm32::Uart5::write(const uint8_t *s, uint8_t n)
-{
-	while (n-- != 0) {
-		write(*s++);
-	}
-}
-
-// ----------------------------------------------------------------------------
-bool
-xpcc::stm32::Uart5::read(uint8_t& c)
-{
-	if (UART5->SR & USART_SR_RXNE)
-	{
-		c = UART5->DR;
-		return true;
-	}
-	
-	return false;
-}
-
-// ----------------------------------------------------------------------------
-uint8_t
-xpcc::stm32::Uart5::read(uint8_t *buffer, uint8_t n)
-{
-	for (uint8_t i = 0; i < n; ++i)
-	{
-		if (read(*buffer++)) {
-			return i;
-		}
-	}
-	
-	return n;
-}
-
-#endif
->>>>>>> 769858de
+#endif