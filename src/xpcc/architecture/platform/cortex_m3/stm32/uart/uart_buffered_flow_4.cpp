<<<<<<< HEAD
// coding: utf-8
// ----------------------------------------------------------------------------
/* Copyright (c) 2011, Roboterclub Aachen e.V.
 * All rights reserved.
 *
 * Redistribution and use in source and binary forms, with or without
 * modification, are permitted provided that the following conditions are met:
 * 
 *     * Redistributions of source code must retain the above copyright
 *       notice, this list of conditions and the following disclaimer.
 *     * Redistributions in binary form must reproduce the above copyright
 *       notice, this list of conditions and the following disclaimer in the
 *       documentation and/or other materials provided with the distribution.
 *     * Neither the name of the Roboterclub Aachen e.V. nor the
 *       names of its contributors may be used to endorse or promote products
 *       derived from this software without specific prior written permission.
 *
 * THIS SOFTWARE IS PROVIDED BY ROBOTERCLUB AACHEN E.V. ''AS IS'' AND ANY
 * EXPRESS OR IMPLIED WARRANTIES, INCLUDING, BUT NOT LIMITED TO, THE IMPLIED
 * WARRANTIES OF MERCHANTABILITY AND FITNESS FOR A PARTICULAR PURPOSE ARE
 * DISCLAIMED. IN NO EVENT SHALL ROBOTERCLUB AACHEN E.V. BE LIABLE FOR ANY
 * DIRECT, INDIRECT, INCIDENTAL, SPECIAL, EXEMPLARY, OR CONSEQUENTIAL DAMAGES
 * (INCLUDING, BUT NOT LIMITED TO, PROCUREMENT OF SUBSTITUTE GOODS OR SERVICES;
 * LOSS OF USE, DATA, OR PROFITS; OR BUSINESS INTERRUPTION) HOWEVER CAUSED AND
 * ON ANY THEORY OF LIABILITY, WHETHER IN CONTRACT, STRICT LIABILITY, OR TORT
 * (INCLUDING NEGLIGENCE OR OTHERWISE) ARISING IN ANY WAY OUT OF THE USE OF
 * THIS SOFTWARE, EVEN IF ADVISED OF THE POSSIBILITY OF SUCH DAMAGE.
 */
// ----------------------------------------------------------------------------
/*
 * WARNING: This file is generated automatically, do not edit!
 * Please modify the corresponding *.in file instead and rebuild this file. 
 */
// ----------------------------------------------------------------------------

#include "../gpio.hpp"
#include "../device.h"

#include "uart_4.hpp"

#include <xpcc/architecture/driver/atomic.hpp>
#include <xpcc_config.hpp>

// RTS and CTS pin and port must be declated in project.cfg
#if (UART4_RTS_PIN  != -1) && \
	(UART4_CTS_PIN  != -1)
	    
/*	(UART4_RTS_PORT != -1) && \
    (UART4_CTS_PORT != -1) */

#if defined(STM32F10X_HD) || defined(STM32F10X_XL) || defined(STM32F10X_CL) || \
	defined(STM32F2XX) || defined(STM32F3XX) || defined(STM32F4XX)

namespace
{
	static xpcc::atomic::Queue<char, UART4_RX_BUFFER_SIZE> rxBuffer;
	static xpcc::atomic::Queue<char, UART4_TX_BUFFER_SIZE> txBuffer;
	
	static bool isBlocking = true;
}

namespace
{
	#if defined(STM32F2XX) || defined(STM32F4XX)
	GPIO__OUTPUT(TxdA0, A, 0);
	GPIO__INPUT(RxdA1, A, 1);
#endif
	
	GPIO__OUTPUT(TxdC10, C, 10);
	GPIO__INPUT(RxdC11, C, 11);
	
	static const uint32_t apbClk = STM32_APB1_FREQUENCY;	// APB1
}

namespace
{
	GPIO__OUTPUT(RTS, UART4_RTS_PORT, UART4_RTS_PIN);
	GPIO__INPUT (CTS, UART4_CTS_PORT, UART4_CTS_PIN);
}

// ----------------------------------------------------------------------------
void
xpcc::stm32::BufferedFlowUart4::configurePins(Mapping mapping)
{
	// Enable clock
	RCC->APB1ENR |= RCC_APB1ENR_UART4EN;
	
	// Initialize IO pins
#if defined(STM32F2XX) || defined(STM32F3XX) || defined(STM32F4XX)
	#if defined(STM32F3XX)
	TxdC10::setAlternateFunction(AF_UART4, xpcc::stm32::PUSH_PULL);
	RxdC11::setAlternateFunction(AF_UART4);
#else
	if (mapping == REMAP_PA0_PA1) {
		TxdA0::setAlternateFunction(AF_UART4, xpcc::stm32::PUSH_PULL);
		RxdA1::setAlternateFunction(AF_UART4);
	}
	else {
		TxdC10::setAlternateFunction(AF_UART4, xpcc::stm32::PUSH_PULL);
		RxdC11::setAlternateFunction(AF_UART4);
	}
#endif
#else
	(void) mapping;		// avoid compiler warning
	
	TxdC10::setAlternateFunction(xpcc::stm32::PUSH_PULL);
	RxdC11::setInput();
#endif
}

// ----------------------------------------------------------------------------
#if defined(STM32F3XX)
	#define USART_SR_RXNE USART_ISR_RXNE
	#define USART_SR_TXE  USART_ISR_TXE

	// new register names for STM32F3 series
	#define UART4_SR \
		UART4->ISR
	#define UART4_RDR \
		UART4->RDR
	#define UART4_TDR \
		UART4->TDR

#else
	#define UART4_SR \
		UART4->SR
	#define UART4_RDR \
		UART4->DR
	#define UART4_TDR \
		UART4->DR
#endif

extern "C" void
UART4_IRQHandler()
{
	uint32_t state = UART4_SR;
	
	// Read Data Register not empty 
	if (state & USART_SR_RXNE)
	{
		// First save the errors TODO
		// error |= USART4_STATUS & (USART_FERR_bm | USART_BUFOVF_bm | USART_PERR_bm);
		
		// Then read the buffer (read from DR clears the RXNE flag)
		uint8_t data = UART4_RDR;
		
		if (!rxBuffer.push(data))
		{
			// TODO Error handling if internal RX buffer is full.
		}
		
		// If the internal buffer is now nearly full set RTS to high to inhibit
		// remote from sending new data. As the remote may not stop instantenously
		// it is important to stop before the buffer is completely full.
		if (rxBuffer.isNearlyFull()) {
			RTS::set();
		}
	} // USART_SR_RXNE
	
	// Transmit Data Register empty
	if (state & USART_SR_TXE)
	{
		if (txBuffer.isEmpty())
		{
			// transmission finished, disable DRE interrupt
			UART4->CR1 &= ~USART_CR1_TXEIE;
		}
		else {
			// check if CTS is low which indicates that the remote device is ready
			// to accept data
			if (CTS::read())
			{
				// RTS output of remote device high: do not send new data.
				// Disable DRE interrupt
				UART4->CR1 &= ~USART_CR1_TXEIE;

				// TODO: Setup interrupt for rising edge of CTS to resume sending 
				// when remote device is ready again.
			}
			else
			{
				// RTS of remote device low: ready to receive new data.
				// get one byte from buffer and write it to the UART buffer
				// which starts the transmission
				UART4_TDR = txBuffer.get();
				txBuffer.pop();
			} // CTS
		} // txBuffer
	} // USART_SR_TXE
} // IRQHandler

// ----------------------------------------------------------------------------
void
xpcc::stm32::BufferedFlowUart4::setBaudrate(uint32_t baudrate,
		uint32_t interruptPriority, bool blocking)
{
	// Enable clock
	RCC->APB1ENR |= RCC_APB1ENR_UART4EN;
	
	isBlocking = blocking;
	
	UART4->CR1 = 0;
	
	// Set vector priority
	NVIC_SetPriority(UART4_IRQn, interruptPriority);
	
	// Enable USART in the interrupt controller and enable receive ready interrupt
	NVIC->ISER[UART4_IRQn / 32] = 1 << (UART4_IRQn & 0x1F);
	
	UART4->CR1 |= USART_CR1_RXNEIE;
	
	// Set baudrate
	UART4->BRR = calculateBaudrateSettings(apbClk, baudrate);
	
	// Transmitter & Receiver-Enable, 8 Data Bits, 1 Stop Bit
	UART4->CR1 |= USART_CR1_TE | USART_CR1_RE;
	UART4->CR2 = 0;
	UART4->CR3 = 0;
	
	UART4->CR1 |= USART_CR1_UE;		// Uart Enable
}

// ----------------------------------------------------------------------------
void
xpcc::stm32::BufferedFlowUart4::write(const uint8_t *s, uint8_t n)
{
	while (n-- != 0) {
		write(*s++);
	}
}

// ----------------------------------------------------------------------------
void
xpcc::stm32::BufferedFlowUart4::write(uint8_t c)
{
	while ( !txBuffer.push(c) ) {
		if (!isBlocking) {
			return;
		}
	}
	
	// Disable interrupts while enabling the transmit interrupt
	atomic::Lock lock;
	
	// Transmit Data Register Empty Interrupt Enable
	UART4->CR1 |= USART_CR1_TXEIE;
}

// ----------------------------------------------------------------------------
bool
xpcc::stm32::BufferedFlowUart4::read(uint8_t& c)
{
	if (rxBuffer.isNearlyEmpty()) {
		// When the buffer is nearly empty allow remote device to send again.
		// This will create a continous flow of data.
		RTS::reset();
	}

	// Small hack: When the STM stopped transmission due to a high CTS signal try to resume
	// transmission now when CTS is low again and there is something to send.
	// TODO: can be removed if CTS interrupt is included.

	if (!CTS::read() && !txBuffer.isEmpty()) {
		// enable DRE interrupt to resume transmission
		USART2->CR1 |= USART_CR1_RXNEIE;
	}

	if (rxBuffer.isEmpty()) {
		// no data in buffer anymore
		RTS::reset();
		return false;
	}
	else {
		// at least one byte in buffer
		c = rxBuffer.get();
		rxBuffer.pop();
		
		return true;
	}
}

// ----------------------------------------------------------------------------
uint8_t
xpcc::stm32::BufferedFlowUart4::read(uint8_t *buffer, uint8_t n)
{
	uint_fast8_t i = 0;
	for (; i < n; ++i)
	{
		if (rxBuffer.isEmpty()) {
			RTS::reset();
			return i;
		}
		else {
			*buffer++ = rxBuffer.get();
			rxBuffer.pop();
			
			if (rxBuffer.isNearlyEmpty()) {
				// When the buffer is nearly empty allow remote device to send again.
				// This will create a continous flow of data.
				RTS::reset();
			}
		}
	}
	
	return i;
}

uint8_t
xpcc::stm32::BufferedFlowUart4::flushReceiveBuffer()
{
	uint_fast8_t i = 0;
	while (!rxBuffer.isEmpty()) {
		rxBuffer.pop();
		++i;
	}
//	unsigned char c;
//	while (USART4_STATUS & USART_RXCIF_bm)
//		c = USART4_DATA;
	
	return i;
}

//uint8_t
//xpcc::stm32::BufferedFlowUart4::flushTransmitBuffer()
//{
//	uint8_t i(0);
//	while(!txBuffer.isEmpty()) {
//		txBuffer.pop();
//		++i;
//	}
//
//	return i;
//}

#endif

=======
// coding: utf-8
// ----------------------------------------------------------------------------
/* Copyright (c) 2011, Roboterclub Aachen e.V.
 * All rights reserved.
 *
 * Redistribution and use in source and binary forms, with or without
 * modification, are permitted provided that the following conditions are met:
 * 
 *     * Redistributions of source code must retain the above copyright
 *       notice, this list of conditions and the following disclaimer.
 *     * Redistributions in binary form must reproduce the above copyright
 *       notice, this list of conditions and the following disclaimer in the
 *       documentation and/or other materials provided with the distribution.
 *     * Neither the name of the Roboterclub Aachen e.V. nor the
 *       names of its contributors may be used to endorse or promote products
 *       derived from this software without specific prior written permission.
 *
 * THIS SOFTWARE IS PROVIDED BY ROBOTERCLUB AACHEN E.V. ''AS IS'' AND ANY
 * EXPRESS OR IMPLIED WARRANTIES, INCLUDING, BUT NOT LIMITED TO, THE IMPLIED
 * WARRANTIES OF MERCHANTABILITY AND FITNESS FOR A PARTICULAR PURPOSE ARE
 * DISCLAIMED. IN NO EVENT SHALL ROBOTERCLUB AACHEN E.V. BE LIABLE FOR ANY
 * DIRECT, INDIRECT, INCIDENTAL, SPECIAL, EXEMPLARY, OR CONSEQUENTIAL DAMAGES
 * (INCLUDING, BUT NOT LIMITED TO, PROCUREMENT OF SUBSTITUTE GOODS OR SERVICES;
 * LOSS OF USE, DATA, OR PROFITS; OR BUSINESS INTERRUPTION) HOWEVER CAUSED AND
 * ON ANY THEORY OF LIABILITY, WHETHER IN CONTRACT, STRICT LIABILITY, OR TORT
 * (INCLUDING NEGLIGENCE OR OTHERWISE) ARISING IN ANY WAY OUT OF THE USE OF
 * THIS SOFTWARE, EVEN IF ADVISED OF THE POSSIBILITY OF SUCH DAMAGE.
 */
// ----------------------------------------------------------------------------
/*
 * WARNING: This file is generated automatically, do not edit!
 * Please modify the corresponding *.in file instead and rebuild this file. 
 */
// ----------------------------------------------------------------------------

#include "../gpio.hpp"
#include "../device.h"

#include "uart_4.hpp"

#include <xpcc/architecture/driver/atomic.hpp>
#include <xpcc_config.hpp>

// RTS and CTS pin and port must be declated in project.cfg
#if (UART4_RTS_PIN  != -1) && \
	(UART4_CTS_PIN  != -1)
	    
/*	(UART4_RTS_PORT != -1) && \
    (UART4_CTS_PORT != -1) */

#if defined(STM32F10X_HD) || defined(STM32F10X_XL) || defined(STM32F10X_CL) || \
	defined(STM32F2XX) || defined(STM32F4XX)

namespace
{
	static xpcc::atomic::Queue<char, UART4_RX_BUFFER_SIZE> rxBuffer;
	static xpcc::atomic::Queue<char, UART4_TX_BUFFER_SIZE> txBuffer;
	
	static bool isBlocking = true;
}

namespace
{
	GPIO__OUTPUT(TxdA0, A, 0);
	GPIO__INPUT(RxdA1, A, 1);
	
	GPIO__OUTPUT(TxdC10, C, 10);
	GPIO__INPUT(RxdC11, C, 11);
}
namespace
{
	static const uint32_t apbClk = STM32_APB1_FREQUENCY;	// APB1
}

namespace
{
	GPIO__OUTPUT(RTS, UART4_RTS_PORT, UART4_RTS_PIN);
	GPIO__INPUT (CTS, UART4_CTS_PORT, UART4_CTS_PIN);
}

// ----------------------------------------------------------------------------
void
xpcc::stm32::BufferedFlowUart4::configurePins(Mapping mapping)
{
	// Enable clock
	RCC->APB1ENR |= RCC_APB1ENR_UART4EN;
	
	// Initialize IO pins
#if defined(STM32F2XX) || defined(STM32F4XX)
	if (mapping == REMAP_PA0_PA1) {
		TxdA0::setAlternateFunction(AF_UART4, xpcc::stm32::PUSH_PULL);
		RxdA1::setAlternateFunction(AF_UART4);
	}
	else {
		TxdC10::setAlternateFunction(AF_UART4, xpcc::stm32::PUSH_PULL);
		RxdC11::setAlternateFunction(AF_UART4);
	}
#else
	(void) mapping;		// avoid compiler warning
	
	TxdC10::setAlternateFunction(xpcc::stm32::PUSH_PULL);
	RxdC11::setInput();
#endif
}

// ----------------------------------------------------------------------------
extern "C" void
UART4_IRQHandler()
{
	uint32_t state = UART4->SR;
	
	// Read Data Register not empty 
	if (state & USART_SR_RXNE)
	{
		// First save the errors TODO
		// error |= USART4_STATUS & (USART_FERR_bm | USART_BUFOVF_bm | USART_PERR_bm);
		
		// Then read the buffer (read from DR clears the RXNE flag)
		uint8_t data = UART4->DR;
		
		if (!rxBuffer.push(data))
		{
			// TODO Error handling if internal RX buffer is full.
		}
		
		// If the internal buffer is now nearly full set RTS to high to inhibit
		// remote from sending new data. As the remote may not stop instantenously
		// it is important to stop before the buffer is completely full.
		if (rxBuffer.isNearlyFull()) {
			RTS::set();
		}
	} // USART_SR_RXNE
	
	// Transmit Data Register empty
	if (state & USART_SR_TXE)
	{
		if (txBuffer.isEmpty())
		{
			// transmission finished, disable DRE interrupt
			UART4->CR1 &= ~USART_CR1_TXEIE;
		}
		else {
			// check if CTS is low which indicates that the remote device is ready
			// to accept data
			if (CTS::read())
			{
				// RTS output of remote device high: do not send new data.
				// Disable DRE interrupt
				UART4->CR1 &= ~USART_CR1_TXEIE;

				// TODO: Setup interrupt for rising edge of CTS to resume sending 
				// when remote device is ready again.
			}
			else
			{
				// RTS of remote device low: ready to receive new data.
				// get one byte from buffer and write it to the UART buffer
				// which starts the transmission
				UART4->DR = txBuffer.get();
				txBuffer.pop();
			} // CTS
		} // txBuffer
	} // USART_SR_TXE
} // IRQHandler

// ----------------------------------------------------------------------------
void
xpcc::stm32::BufferedFlowUart4::setBaudrate(uint32_t baudrate,
		uint32_t interruptPriority, bool blocking)
{
	// Enable clock
	RCC->APB1ENR |= RCC_APB1ENR_UART4EN;
	
	isBlocking = blocking;
	
	UART4->CR1 = 0;
	
	// Set vector priority
	NVIC_SetPriority(UART4_IRQn, interruptPriority);
	
	// Enable USART in the interrupt controller and enable receive ready interrupt
	NVIC->ISER[UART4_IRQn / 32] = 1 << (UART4_IRQn & 0x1F);
	
	UART4->CR1 |= USART_CR1_RXNEIE;
	
	// Set baudrate
	UART4->BRR = calculateBaudrateSettings(apbClk, baudrate);
	
	// Transmitter & Receiver-Enable, 8 Data Bits, 1 Stop Bit
	UART4->CR1 |= USART_CR1_TE | USART_CR1_RE;
	UART4->CR2 = 0;
	UART4->CR3 = 0;
	
	UART4->CR1 |= USART_CR1_UE;		// Uart Enable
}

// ----------------------------------------------------------------------------
void
xpcc::stm32::BufferedFlowUart4::write(const uint8_t *s, uint8_t n)
{
	while (n-- != 0) {
		write(*s++);
	}
}

// ----------------------------------------------------------------------------
void
xpcc::stm32::BufferedFlowUart4::write(uint8_t c)
{
	while ( !txBuffer.push(c) ) {
		if (!isBlocking) {
			return;
		}
	}
	
	// Disable interrupts while enabling the transmit interrupt
	atomic::Lock lock;
	
	// Transmit Data Register Empty Interrupt Enable
	UART4->CR1 |= USART_CR1_TXEIE;
}

// ----------------------------------------------------------------------------
bool
xpcc::stm32::BufferedFlowUart4::read(uint8_t& c)
{
	if (rxBuffer.isNearlyEmpty()) {
		// When the buffer is nearly empty allow remote device to send again.
		// This will create a continous flow of data.
		RTS::reset();
	}

	// Small hack: When the STM stopped transmission due to a high CTS signal try to resume
	// transmission now when CTS is low again and there is something to send.
	// TODO: can be removed if CTS interrupt is included.

	if (!CTS::read() && !txBuffer.isEmpty()) {
		// enable DRE interrupt to resume transmission
		USART2->CR1 |= USART_CR1_RXNEIE;
	}

	if (rxBuffer.isEmpty()) {
		// no data in buffer anymore
		RTS::reset();
		return false;
	}
	else {
		// at least one byte in buffer
		c = rxBuffer.get();
		rxBuffer.pop();
		
		return true;
	}
}

// ----------------------------------------------------------------------------
uint8_t
xpcc::stm32::BufferedFlowUart4::read(uint8_t *buffer, uint8_t n)
{
	uint_fast8_t i = 0;
	for (; i < n; ++i)
	{
		if (rxBuffer.isEmpty()) {
			RTS::reset();
			return i;
		}
		else {
			*buffer++ = rxBuffer.get();
			rxBuffer.pop();
			
			if (rxBuffer.isNearlyEmpty()) {
				// When the buffer is nearly empty allow remote device to send again.
				// This will create a continous flow of data.
				RTS::reset();
			}
		}
	}
	
	return i;
}

uint8_t
xpcc::stm32::BufferedFlowUart4::flushReceiveBuffer()
{
	uint_fast8_t i = 0;
	while (!rxBuffer.isEmpty()) {
		rxBuffer.pop();
		++i;
	}
//	unsigned char c;
//	while (USART4_STATUS & USART_RXCIF_bm)
//		c = USART4_DATA;
	
	return i;
}

//uint8_t
//xpcc::stm32::BufferedFlowUart4::flushTransmitBuffer()
//{
//	uint8_t i(0);
//	while(!txBuffer.isEmpty()) {
//		txBuffer.pop();
//		++i;
//	}
//
//	return i;
//}

#endif

>>>>>>> 769858de
#endif<|MERGE_RESOLUTION|>--- conflicted
+++ resolved
@@ -1,4 +1,3 @@
-<<<<<<< HEAD
 // coding: utf-8
 // ----------------------------------------------------------------------------
 /* Copyright (c) 2011, Roboterclub Aachen e.V.
@@ -69,7 +68,9 @@
 	
 	GPIO__OUTPUT(TxdC10, C, 10);
 	GPIO__INPUT(RxdC11, C, 11);
-	
+}
+namespace
+{
 	static const uint32_t apbClk = STM32_APB1_FREQUENCY;	// APB1
 }
 
@@ -335,316 +336,4 @@
 
 #endif
 
-=======
-// coding: utf-8
-// ----------------------------------------------------------------------------
-/* Copyright (c) 2011, Roboterclub Aachen e.V.
- * All rights reserved.
- *
- * Redistribution and use in source and binary forms, with or without
- * modification, are permitted provided that the following conditions are met:
- * 
- *     * Redistributions of source code must retain the above copyright
- *       notice, this list of conditions and the following disclaimer.
- *     * Redistributions in binary form must reproduce the above copyright
- *       notice, this list of conditions and the following disclaimer in the
- *       documentation and/or other materials provided with the distribution.
- *     * Neither the name of the Roboterclub Aachen e.V. nor the
- *       names of its contributors may be used to endorse or promote products
- *       derived from this software without specific prior written permission.
- *
- * THIS SOFTWARE IS PROVIDED BY ROBOTERCLUB AACHEN E.V. ''AS IS'' AND ANY
- * EXPRESS OR IMPLIED WARRANTIES, INCLUDING, BUT NOT LIMITED TO, THE IMPLIED
- * WARRANTIES OF MERCHANTABILITY AND FITNESS FOR A PARTICULAR PURPOSE ARE
- * DISCLAIMED. IN NO EVENT SHALL ROBOTERCLUB AACHEN E.V. BE LIABLE FOR ANY
- * DIRECT, INDIRECT, INCIDENTAL, SPECIAL, EXEMPLARY, OR CONSEQUENTIAL DAMAGES
- * (INCLUDING, BUT NOT LIMITED TO, PROCUREMENT OF SUBSTITUTE GOODS OR SERVICES;
- * LOSS OF USE, DATA, OR PROFITS; OR BUSINESS INTERRUPTION) HOWEVER CAUSED AND
- * ON ANY THEORY OF LIABILITY, WHETHER IN CONTRACT, STRICT LIABILITY, OR TORT
- * (INCLUDING NEGLIGENCE OR OTHERWISE) ARISING IN ANY WAY OUT OF THE USE OF
- * THIS SOFTWARE, EVEN IF ADVISED OF THE POSSIBILITY OF SUCH DAMAGE.
- */
-// ----------------------------------------------------------------------------
-/*
- * WARNING: This file is generated automatically, do not edit!
- * Please modify the corresponding *.in file instead and rebuild this file. 
- */
-// ----------------------------------------------------------------------------
-
-#include "../gpio.hpp"
-#include "../device.h"
-
-#include "uart_4.hpp"
-
-#include <xpcc/architecture/driver/atomic.hpp>
-#include <xpcc_config.hpp>
-
-// RTS and CTS pin and port must be declated in project.cfg
-#if (UART4_RTS_PIN  != -1) && \
-	(UART4_CTS_PIN  != -1)
-	    
-/*	(UART4_RTS_PORT != -1) && \
-    (UART4_CTS_PORT != -1) */
-
-#if defined(STM32F10X_HD) || defined(STM32F10X_XL) || defined(STM32F10X_CL) || \
-	defined(STM32F2XX) || defined(STM32F4XX)
-
-namespace
-{
-	static xpcc::atomic::Queue<char, UART4_RX_BUFFER_SIZE> rxBuffer;
-	static xpcc::atomic::Queue<char, UART4_TX_BUFFER_SIZE> txBuffer;
-	
-	static bool isBlocking = true;
-}
-
-namespace
-{
-	GPIO__OUTPUT(TxdA0, A, 0);
-	GPIO__INPUT(RxdA1, A, 1);
-	
-	GPIO__OUTPUT(TxdC10, C, 10);
-	GPIO__INPUT(RxdC11, C, 11);
-}
-namespace
-{
-	static const uint32_t apbClk = STM32_APB1_FREQUENCY;	// APB1
-}
-
-namespace
-{
-	GPIO__OUTPUT(RTS, UART4_RTS_PORT, UART4_RTS_PIN);
-	GPIO__INPUT (CTS, UART4_CTS_PORT, UART4_CTS_PIN);
-}
-
-// ----------------------------------------------------------------------------
-void
-xpcc::stm32::BufferedFlowUart4::configurePins(Mapping mapping)
-{
-	// Enable clock
-	RCC->APB1ENR |= RCC_APB1ENR_UART4EN;
-	
-	// Initialize IO pins
-#if defined(STM32F2XX) || defined(STM32F4XX)
-	if (mapping == REMAP_PA0_PA1) {
-		TxdA0::setAlternateFunction(AF_UART4, xpcc::stm32::PUSH_PULL);
-		RxdA1::setAlternateFunction(AF_UART4);
-	}
-	else {
-		TxdC10::setAlternateFunction(AF_UART4, xpcc::stm32::PUSH_PULL);
-		RxdC11::setAlternateFunction(AF_UART4);
-	}
-#else
-	(void) mapping;		// avoid compiler warning
-	
-	TxdC10::setAlternateFunction(xpcc::stm32::PUSH_PULL);
-	RxdC11::setInput();
-#endif
-}
-
-// ----------------------------------------------------------------------------
-extern "C" void
-UART4_IRQHandler()
-{
-	uint32_t state = UART4->SR;
-	
-	// Read Data Register not empty 
-	if (state & USART_SR_RXNE)
-	{
-		// First save the errors TODO
-		// error |= USART4_STATUS & (USART_FERR_bm | USART_BUFOVF_bm | USART_PERR_bm);
-		
-		// Then read the buffer (read from DR clears the RXNE flag)
-		uint8_t data = UART4->DR;
-		
-		if (!rxBuffer.push(data))
-		{
-			// TODO Error handling if internal RX buffer is full.
-		}
-		
-		// If the internal buffer is now nearly full set RTS to high to inhibit
-		// remote from sending new data. As the remote may not stop instantenously
-		// it is important to stop before the buffer is completely full.
-		if (rxBuffer.isNearlyFull()) {
-			RTS::set();
-		}
-	} // USART_SR_RXNE
-	
-	// Transmit Data Register empty
-	if (state & USART_SR_TXE)
-	{
-		if (txBuffer.isEmpty())
-		{
-			// transmission finished, disable DRE interrupt
-			UART4->CR1 &= ~USART_CR1_TXEIE;
-		}
-		else {
-			// check if CTS is low which indicates that the remote device is ready
-			// to accept data
-			if (CTS::read())
-			{
-				// RTS output of remote device high: do not send new data.
-				// Disable DRE interrupt
-				UART4->CR1 &= ~USART_CR1_TXEIE;
-
-				// TODO: Setup interrupt for rising edge of CTS to resume sending 
-				// when remote device is ready again.
-			}
-			else
-			{
-				// RTS of remote device low: ready to receive new data.
-				// get one byte from buffer and write it to the UART buffer
-				// which starts the transmission
-				UART4->DR = txBuffer.get();
-				txBuffer.pop();
-			} // CTS
-		} // txBuffer
-	} // USART_SR_TXE
-} // IRQHandler
-
-// ----------------------------------------------------------------------------
-void
-xpcc::stm32::BufferedFlowUart4::setBaudrate(uint32_t baudrate,
-		uint32_t interruptPriority, bool blocking)
-{
-	// Enable clock
-	RCC->APB1ENR |= RCC_APB1ENR_UART4EN;
-	
-	isBlocking = blocking;
-	
-	UART4->CR1 = 0;
-	
-	// Set vector priority
-	NVIC_SetPriority(UART4_IRQn, interruptPriority);
-	
-	// Enable USART in the interrupt controller and enable receive ready interrupt
-	NVIC->ISER[UART4_IRQn / 32] = 1 << (UART4_IRQn & 0x1F);
-	
-	UART4->CR1 |= USART_CR1_RXNEIE;
-	
-	// Set baudrate
-	UART4->BRR = calculateBaudrateSettings(apbClk, baudrate);
-	
-	// Transmitter & Receiver-Enable, 8 Data Bits, 1 Stop Bit
-	UART4->CR1 |= USART_CR1_TE | USART_CR1_RE;
-	UART4->CR2 = 0;
-	UART4->CR3 = 0;
-	
-	UART4->CR1 |= USART_CR1_UE;		// Uart Enable
-}
-
-// ----------------------------------------------------------------------------
-void
-xpcc::stm32::BufferedFlowUart4::write(const uint8_t *s, uint8_t n)
-{
-	while (n-- != 0) {
-		write(*s++);
-	}
-}
-
-// ----------------------------------------------------------------------------
-void
-xpcc::stm32::BufferedFlowUart4::write(uint8_t c)
-{
-	while ( !txBuffer.push(c) ) {
-		if (!isBlocking) {
-			return;
-		}
-	}
-	
-	// Disable interrupts while enabling the transmit interrupt
-	atomic::Lock lock;
-	
-	// Transmit Data Register Empty Interrupt Enable
-	UART4->CR1 |= USART_CR1_TXEIE;
-}
-
-// ----------------------------------------------------------------------------
-bool
-xpcc::stm32::BufferedFlowUart4::read(uint8_t& c)
-{
-	if (rxBuffer.isNearlyEmpty()) {
-		// When the buffer is nearly empty allow remote device to send again.
-		// This will create a continous flow of data.
-		RTS::reset();
-	}
-
-	// Small hack: When the STM stopped transmission due to a high CTS signal try to resume
-	// transmission now when CTS is low again and there is something to send.
-	// TODO: can be removed if CTS interrupt is included.
-
-	if (!CTS::read() && !txBuffer.isEmpty()) {
-		// enable DRE interrupt to resume transmission
-		USART2->CR1 |= USART_CR1_RXNEIE;
-	}
-
-	if (rxBuffer.isEmpty()) {
-		// no data in buffer anymore
-		RTS::reset();
-		return false;
-	}
-	else {
-		// at least one byte in buffer
-		c = rxBuffer.get();
-		rxBuffer.pop();
-		
-		return true;
-	}
-}
-
-// ----------------------------------------------------------------------------
-uint8_t
-xpcc::stm32::BufferedFlowUart4::read(uint8_t *buffer, uint8_t n)
-{
-	uint_fast8_t i = 0;
-	for (; i < n; ++i)
-	{
-		if (rxBuffer.isEmpty()) {
-			RTS::reset();
-			return i;
-		}
-		else {
-			*buffer++ = rxBuffer.get();
-			rxBuffer.pop();
-			
-			if (rxBuffer.isNearlyEmpty()) {
-				// When the buffer is nearly empty allow remote device to send again.
-				// This will create a continous flow of data.
-				RTS::reset();
-			}
-		}
-	}
-	
-	return i;
-}
-
-uint8_t
-xpcc::stm32::BufferedFlowUart4::flushReceiveBuffer()
-{
-	uint_fast8_t i = 0;
-	while (!rxBuffer.isEmpty()) {
-		rxBuffer.pop();
-		++i;
-	}
-//	unsigned char c;
-//	while (USART4_STATUS & USART_RXCIF_bm)
-//		c = USART4_DATA;
-	
-	return i;
-}
-
-//uint8_t
-//xpcc::stm32::BufferedFlowUart4::flushTransmitBuffer()
-//{
-//	uint8_t i(0);
-//	while(!txBuffer.isEmpty()) {
-//		txBuffer.pop();
-//		++i;
-//	}
-//
-//	return i;
-//}
-
-#endif
-
->>>>>>> 769858de
 #endif