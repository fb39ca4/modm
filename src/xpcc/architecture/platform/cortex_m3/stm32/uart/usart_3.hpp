<<<<<<< HEAD
// coding: utf-8
// ----------------------------------------------------------------------------
/* Copyright (c) 2011, Roboterclub Aachen e.V.
 * All rights reserved.
 *
 * Redistribution and use in source and binary forms, with or without
 * modification, are permitted provided that the following conditions are met:
 * 
 *     * Redistributions of source code must retain the above copyright
 *       notice, this list of conditions and the following disclaimer.
 *     * Redistributions in binary form must reproduce the above copyright
 *       notice, this list of conditions and the following disclaimer in the
 *       documentation and/or other materials provided with the distribution.
 *     * Neither the name of the Roboterclub Aachen e.V. nor the
 *       names of its contributors may be used to endorse or promote products
 *       derived from this software without specific prior written permission.
 *
 * THIS SOFTWARE IS PROVIDED BY ROBOTERCLUB AACHEN E.V. ''AS IS'' AND ANY
 * EXPRESS OR IMPLIED WARRANTIES, INCLUDING, BUT NOT LIMITED TO, THE IMPLIED
 * WARRANTIES OF MERCHANTABILITY AND FITNESS FOR A PARTICULAR PURPOSE ARE
 * DISCLAIMED. IN NO EVENT SHALL ROBOTERCLUB AACHEN E.V. BE LIABLE FOR ANY
 * DIRECT, INDIRECT, INCIDENTAL, SPECIAL, EXEMPLARY, OR CONSEQUENTIAL DAMAGES
 * (INCLUDING, BUT NOT LIMITED TO, PROCUREMENT OF SUBSTITUTE GOODS OR SERVICES;
 * LOSS OF USE, DATA, OR PROFITS; OR BUSINESS INTERRUPTION) HOWEVER CAUSED AND
 * ON ANY THEORY OF LIABILITY, WHETHER IN CONTRACT, STRICT LIABILITY, OR TORT
 * (INCLUDING NEGLIGENCE OR OTHERWISE) ARISING IN ANY WAY OUT OF THE USE OF
 * THIS SOFTWARE, EVEN IF ADVISED OF THE POSSIBILITY OF SUCH DAMAGE.
 */
// ----------------------------------------------------------------------------
/*
 * WARNING: This file is generated automatically, do not edit!
 * Please modify the corresponding *.in file instead and rebuild this file. 
 */
// ----------------------------------------------------------------------------

#ifndef XPCC_STM32__USART_3_HPP
#define XPCC_STM32__USART_3_HPP

#include <stdint.h>
#include "uart_base.hpp"
#include "../device.h"

namespace xpcc
{
	namespace stm32
	{
		/**
		 * @brief		Universal synchronous/asynchronous receiver
		 * 				transmitter (USART3)
		 * 
		 * Simple unbuffered implementation.
		 * 
		 * @ingroup		stm32
		 */
		class Usart3 : public UartBase
		{
		public:
			Usart3(uint32_t baudrate)
			{
				setBaudrate(baudrate);
			}
			
			enum Mapping
			{
#if defined(STM32F2XX) || defined(STM32F3XX) || defined(STM32F4XX)
				REMAP_PB10_PB11,	///< TX/PB10, RX/PB11, CK/PB12, CTS/PB13, RTS/PB14
				REMAP_PC10_PC11,	///< TX/PC10, RX/PC11, CK/PC12, CTS/PB13, RTS/PB14
				REMAP_PD8_PD9,		///< TX/PD8, RX/PD9, CK/PD10, CTS/PD11, RTS/PD12
#else
				REMAP_PB10_PB11 = AFIO_MAPR_USART3_REMAP_NOREMAP,		///< TX/PB10, RX/PB11, CK/PB12, CTS/PB13, RTS/PB14
				REMAP_PC10_PC11 = AFIO_MAPR_USART3_REMAP_PARTIALREMAP,	///< TX/PC10, RX/PC11, CK/PC12, CTS/PB13, RTS/PB14
				REMAP_PD8_PD9 = AFIO_MAPR_USART3_REMAP_FULLREMAP,		///< TX/PD8, RX/PD9, CK/PD10, CTS/PD11, RTS/PD12
#endif
			};
			
			/**
			 * Configure the IO Pins for Usart3
			 */
			static void
			configurePins(Mapping mapping);
			
			/**
			 * \brief	Set baudrate
			 * \param	baudrate	desired baud rate
			 */
			static void
			setBaudrate(uint32_t baudrate);
			
			/**
			 * \brief	Send a single byte
			 */
			static void
			write(uint8_t data);
			
			/**
			 * \brief	Write a block of bytes
			 *
			 * \param	*buffer	Pointer to a buffer
			 * \param	n	Number of bytes to be read
			 */
			static void
			write(const uint8_t *buffer, uint8_t n);
			
			/**
			 * \brief	Read a single byte
			 */
			static bool
			read(uint8_t& c);
			
			/**
			 * \brief	Read a block of bytes
			 * 
			 * \param	*buffer	Pointer to a buffer big enough to storage \a n bytes
			 * \param	n	Number of bytes to be read
			 * 
			 * \return	Number of bytes which could be read, maximal \a n
			 */
			static uint8_t
			read(uint8_t *buffer, uint8_t n);
		};
		
		
		// --------------------------------------------------------------------
		/**
		 * \brief	Buffered Usart
		 * 
		 * This implementation uses a ringbuffer. The size of the ringbuffer
		 * can be changed in the \c project.cfg file.
		 * 
		 * Just add add a value for USART3_TX_BUFFER_SIZE and/or 
		 * USART3_RX_BUFFER_SIZE in the \c defines section. The size can
		 * be any value between 1 and 254.
		 * 
		 * Example:
		 * \code
		 * [defines]
		 * USART3_TX_BUFFER_SIZE = 20
		 * USART3_RX_BUFFER_SIZE = 30
		 * \endcode
		 * 
		 * \ingroup	stm32
		 */
		class BufferedUsart3 : public UartBase
		{
		public:
			/**
			 * Set baudrate.
			 * 
			 * \param	baudrate	Desired baud rate (e.g. 115200)
			 * \param	interruptPriority
			 * 			Interrupt vector priority (0=highest to 15=lowest)
			 * \param	blocking
			 * 			The write-function waits until a free slot is available
			 * 			in the send buffer.
			 */
			BufferedUsart3(uint32_t baudrate,
					uint32_t interruptPriority, bool blocking = true)
			{
				setBaudrate(baudrate, interruptPriority, blocking);
			}
			
			enum Mapping
			{
#if defined(STM32F2XX) || defined(STM32F3XX) || defined(STM32F4XX)
				REMAP_PB10_PB11,	///< TX/PB10, RX/PB11, CK/PB12, CTS/PB13, RTS/PB14
				REMAP_PC10_PC11,	///< TX/PC10, RX/PC11, CK/PC12, CTS/PB13, RTS/PB14
				REMAP_PD8_PD9,		///< TX/PD8, RX/PD9, CK/PD10, CTS/PD11, RTS/PD12
#else
				REMAP_PB10_PB11 = AFIO_MAPR_USART3_REMAP_NOREMAP,		///< TX/PB10, RX/PB11, CK/PB12, CTS/PB13, RTS/PB14
				REMAP_PC10_PC11 = AFIO_MAPR_USART3_REMAP_PARTIALREMAP,	///< TX/PC10, RX/PC11, CK/PC12, CTS/PB13, RTS/PB14
				REMAP_PD8_PD9 = AFIO_MAPR_USART3_REMAP_FULLREMAP,		///< TX/PD8, RX/PD9, CK/PD10, CTS/PD11, RTS/PD12
#endif
			};
			
			/**
			 * Configure the IO Pins for Usart3
			 */
			static void
			configurePins(Mapping mapping);
			
			/**
			 * Set baudrate.
			 * 
			 * \param	baudrate	Desired baud rate (e.g. 115200)
			 * \param	interruptPriority
			 * 			Interrupt vector priority (0=highest to 15=lowest)
			 * \param	blocking
			 * 			The write-function waits until a free slot is available
			 * 			in the send buffer.
			 */
			static void
			setBaudrate(uint32_t baudrate, uint32_t interruptPriority,
					bool blocking = true);
			
			/**
			 * \brief	Send a single byte
			 */
			static void
			write(uint8_t data);
			
			/**
			 * \brief	Write a block of bytes
			 *
			 * \param	*buffer	Pointer to a buffer
			 * \param	n	Number of bytes to be read
			 */
			static void
			write(const uint8_t *buffer, uint8_t n);
			
			/**
			 * \brief	Read a single byte
			 */
			static bool
			read(uint8_t& c);
			
			/**
			 * \brief	Read a block of bytes
			 * 
			 * \param	*buffer	Pointer to a buffer big enough to storage \a n bytes
			 * \param	n	Number of bytes to be read
			 * 
			 * \return	Number of bytes which could be read, maximal \a n
			 */
			static uint8_t
			read(uint8_t *buffer, uint8_t n);
			
			/**
			 * \brief	Empty the receive FIFO queue and USART buffer.
			 *
			 * \return	the size of the deleted FIFO queue.
			 */
			static uint8_t
			flushReceiveBuffer();
			
//			static uint8_t
//			flushTransmitBuffer();
		};

		// --------------------------------------------------------------------
		/**
		 * \brief	BufferedFlow Usart
		 * 
		 * Buffered UARAT with Hardware Flow Control. 
		 * 
		 * This implementation uses a ringbuffer. The size of the ringbuffer
		 * can be changed in the \c project.cfg file.
		 * 
		 * Just add add a value for USART3_TX_BUFFER_SIZE and/or 
		 * USART3_RX_BUFFER_SIZE in the \c defines section. The size can
		 * be any value between 1 and 254.
		 * 
		 * Example:
		 * \code
		 * [defines]
		 * USART3_TX_BUFFER_SIZE = 20
		 * USART3_RX_BUFFER_SIZE = 30
		 * \endcode
		 * 
		 * \ingroup	stm32
		 */
		class BufferedFlowUsart3 : public UartBase
		{
		public:
			/**
			 * Set baudrate.
			 * 
			 * \param	baudrate	Desired baud rate (e.g. 115200)
			 * \param	interruptPriority
			 * 			Interrupt vector priority (0=highest to 15=lowest)
			 * \param	blocking
			 * 			The write-function waits until a free slot is available
			 * 			in the send buffer.
			 */
			BufferedFlowUsart3(uint32_t baudrate,
					uint32_t interruptPriority, bool blocking = true)
			{
				setBaudrate(baudrate, interruptPriority, blocking);
			}
			
			enum Mapping
			{
#if defined(STM32F2XX) || defined(STM32F3XX) || defined(STM32F4XX)
				REMAP_PB10_PB11,	///< TX/PB10, RX/PB11, CK/PB12, CTS/PB13, RTS/PB14
				REMAP_PC10_PC11,	///< TX/PC10, RX/PC11, CK/PC12, CTS/PB13, RTS/PB14
				REMAP_PD8_PD9,		///< TX/PD8, RX/PD9, CK/PD10, CTS/PD11, RTS/PD12
#else
				REMAP_PB10_PB11 = AFIO_MAPR_USART3_REMAP_NOREMAP,		///< TX/PB10, RX/PB11, CK/PB12, CTS/PB13, RTS/PB14
				REMAP_PC10_PC11 = AFIO_MAPR_USART3_REMAP_PARTIALREMAP,	///< TX/PC10, RX/PC11, CK/PC12, CTS/PB13, RTS/PB14
				REMAP_PD8_PD9 = AFIO_MAPR_USART3_REMAP_FULLREMAP,		///< TX/PD8, RX/PD9, CK/PD10, CTS/PD11, RTS/PD12
#endif
			};
			
			/**
			 * Configure the IO Pins for Usart3
			 */
			static void
			configurePins(Mapping mapping);
			
			/**
			 * Set baudrate.
			 * 
			 * \param	baudrate	Desired baud rate (e.g. 115200)
			 * \param	interruptPriority
			 * 			Interrupt vector priority (0=highest to 15=lowest)
			 * \param	blocking
			 * 			The write-function waits until a free slot is available
			 * 			in the send buffer.
			 */
			static void
			setBaudrate(uint32_t baudrate, uint32_t interruptPriority,
					bool blocking = true);
			
			/**
			 * \brief	Send a single byte
			 */
			static void
			write(uint8_t data);
			
			/**
			 * \brief	Write a block of bytes
			 *
			 * \param	*buffer	Pointer to a buffer
			 * \param	n	Number of bytes to be read
			 */
			static void
			write(const uint8_t *buffer, uint8_t n);
			
			/**
			 * \brief	Read a single byte
			 */
			static bool
			read(uint8_t& c);
			
			/**
			 * \brief	Read a block of bytes
			 * 
			 * \param	*buffer	Pointer to a buffer big enough to storage \a n bytes
			 * \param	n	Number of bytes to be read
			 * 
			 * \return	Number of bytes which could be read, maximal \a n
			 */
			static uint8_t
			read(uint8_t *buffer, uint8_t n);
			
			/**
			 * \brief	Empty the receive FIFO queue and USART buffer.
			 *
			 * \return	the size of the deleted FIFO queue.
			 */
			static uint8_t
			flushReceiveBuffer();
			
//			static uint8_t
//			flushTransmitBuffer();
		};

		
		
#if defined(STM32F2XX) || defined(STM32F4XX)
		// --------------------------------------------------------------------
		/**
		 * \brief		USART3 in SPI master mode
		 * 
		 * FIXME currently not working!
		 * 
		 * \ingroup		stm32
		 */
		class UsartSpi3 : public UartBase
		{
		private:
			// TX/PB10, RX/PB11, CK/PB12, CTS/PB13, RTS/PB14
			// TX/PC10, RX/PC11, CK/PC12, CTS/PB13, RTS/PB14
			// TX/PD8, RX/PD9, CK/PD10, CTS/PD11, RTS/PD12
			GPIO__OUTPUT(TxdB10, B, 10);
			GPIO__INPUT(RxdB11, B, 11);
			GPIO__OUTPUT(CkB12, B, 12);
			
			GPIO__OUTPUT(TxdD8, D, 8);
			GPIO__INPUT(RxdD9, D, 9);
			GPIO__OUTPUT(CkD10, D, 10);
			
			GPIO__OUTPUT(TxdC10, C, 10);
			GPIO__INPUT(RxdC11, C, 11);
			GPIO__OUTPUT(CkC12, C, 12);
			
		public:
			enum Mode
			{
				MODE_0 = 0,
				MODE_1 = USART_CR2_CPHA,
				MODE_2 = USART_CR2_CPOL,
				MODE_3 = USART_CR2_CPOL | USART_CR2_CPHA,
			};
			
			enum MappingTx
			{
				REMAP_PB10,
				REMAP_PC10,
				REMAP_PD8,
			};
			
			enum MappingRx
			{
				REMAP_PB11,
				REMAP_PC11,
				REMAP_PD9,
			};
			
			enum MappingCk
			{
				REMAP_PB12,
				REMAP_PC12,
				REMAP_PD10,
			};
			
			ALWAYS_INLINE void
			configureTxPin(MappingTx mapping)
			{
				switch (mapping) {
					case REMAP_PB10: TxdB10::setAlternateFunction(AF_USART3, xpcc::stm32::PUSH_PULL); break;
					case REMAP_PC10: TxdC10::setAlternateFunction(AF_USART3, xpcc::stm32::PUSH_PULL); break;
					case REMAP_PD8:  TxdD8::setAlternateFunction(AF_USART3, xpcc::stm32::PUSH_PULL); break;
				}
			}
			
			ALWAYS_INLINE void
			configureRxPin(MappingRx mapping)
			{
				switch (mapping) {
					case REMAP_PB11: RxdB11::setAlternateFunction(AF_USART3); break;
					case REMAP_PC11: RxdC11::setAlternateFunction(AF_USART3); break;
					case REMAP_PD9:  RxdD9::setAlternateFunction(AF_USART3); break;
				}
			}
			
			ALWAYS_INLINE void
			configureCkPin(MappingCk mapping)
			{
				switch (mapping) {
					case REMAP_PB12: CkB12::setAlternateFunction(AF_USART3, xpcc::stm32::PUSH_PULL); break;
					case REMAP_PC12: CkC12::setAlternateFunction(AF_USART3, xpcc::stm32::PUSH_PULL); break;
					case REMAP_PD10: CkD10::setAlternateFunction(AF_USART3, xpcc::stm32::PUSH_PULL); break;
				}
			}
			
			/**
			 * Constructor
			 */
			UsartSpi3(uint32_t bitrate, Mode mode = MODE_0);
			
			/**
			 * Transfer byte.
			 */
			static uint8_t
			write(uint8_t data);
		};
#endif
	}
}

=======
// coding: utf-8
// ----------------------------------------------------------------------------
/* Copyright (c) 2011, Roboterclub Aachen e.V.
 * All rights reserved.
 *
 * Redistribution and use in source and binary forms, with or without
 * modification, are permitted provided that the following conditions are met:
 * 
 *     * Redistributions of source code must retain the above copyright
 *       notice, this list of conditions and the following disclaimer.
 *     * Redistributions in binary form must reproduce the above copyright
 *       notice, this list of conditions and the following disclaimer in the
 *       documentation and/or other materials provided with the distribution.
 *     * Neither the name of the Roboterclub Aachen e.V. nor the
 *       names of its contributors may be used to endorse or promote products
 *       derived from this software without specific prior written permission.
 *
 * THIS SOFTWARE IS PROVIDED BY ROBOTERCLUB AACHEN E.V. ''AS IS'' AND ANY
 * EXPRESS OR IMPLIED WARRANTIES, INCLUDING, BUT NOT LIMITED TO, THE IMPLIED
 * WARRANTIES OF MERCHANTABILITY AND FITNESS FOR A PARTICULAR PURPOSE ARE
 * DISCLAIMED. IN NO EVENT SHALL ROBOTERCLUB AACHEN E.V. BE LIABLE FOR ANY
 * DIRECT, INDIRECT, INCIDENTAL, SPECIAL, EXEMPLARY, OR CONSEQUENTIAL DAMAGES
 * (INCLUDING, BUT NOT LIMITED TO, PROCUREMENT OF SUBSTITUTE GOODS OR SERVICES;
 * LOSS OF USE, DATA, OR PROFITS; OR BUSINESS INTERRUPTION) HOWEVER CAUSED AND
 * ON ANY THEORY OF LIABILITY, WHETHER IN CONTRACT, STRICT LIABILITY, OR TORT
 * (INCLUDING NEGLIGENCE OR OTHERWISE) ARISING IN ANY WAY OUT OF THE USE OF
 * THIS SOFTWARE, EVEN IF ADVISED OF THE POSSIBILITY OF SUCH DAMAGE.
 */
// ----------------------------------------------------------------------------
/*
 * WARNING: This file is generated automatically, do not edit!
 * Please modify the corresponding *.in file instead and rebuild this file. 
 */
// ----------------------------------------------------------------------------

#ifndef XPCC_STM32__USART_3_HPP
#define XPCC_STM32__USART_3_HPP

#include <stdint.h>
#include "uart_base.hpp"
#include "../device.h"

namespace xpcc
{
	namespace stm32
	{
		/**
		 * @brief		Universal synchronous/asynchronous receiver
		 * 				transmitter (USART3)
		 * 
		 * Simple unbuffered implementation.
		 * 
		 * @ingroup		stm32
		 */
		class Usart3 : public UartBase
		{
		public:
			Usart3(uint32_t baudrate)
			{
				setBaudrate(baudrate);
			}
			
			enum Mapping
			{
#if defined(STM32F2XX) || defined(STM32F4XX)
				REMAP_PB10_PB11,	///< TX/PB10, RX/PB11, CK/PB12, CTS/PB13, RTS/PB14
				REMAP_PC10_PC11,	///< TX/PC10, RX/PC11, CK/PC12, CTS/PB13, RTS/PB14
				REMAP_PD8_PD9,		///< TX/PD8, RX/PD9, CK/PD10, CTS/PD11, RTS/PD12
#else
				REMAP_PB10_PB11 = AFIO_MAPR_USART3_REMAP_NOREMAP,		///< TX/PB10, RX/PB11, CK/PB12, CTS/PB13, RTS/PB14
				REMAP_PC10_PC11 = AFIO_MAPR_USART3_REMAP_PARTIALREMAP,	///< TX/PC10, RX/PC11, CK/PC12, CTS/PB13, RTS/PB14
				REMAP_PD8_PD9 = AFIO_MAPR_USART3_REMAP_FULLREMAP,		///< TX/PD8, RX/PD9, CK/PD10, CTS/PD11, RTS/PD12
#endif
			};
			
			/**
			 * Configure the IO Pins for Usart3
			 */
			static void
			configurePins(Mapping mapping);
			
			/**
			 * \brief	Set baudrate
			 * \param	baudrate	desired baud rate
			 */
			static void
			setBaudrate(uint32_t baudrate);
			
			/**
			 * \brief	Send a single byte
			 */
			static void
			write(uint8_t data);
			
			/**
			 * \brief	Write a block of bytes
			 *
			 * \param	*buffer	Pointer to a buffer
			 * \param	n	Number of bytes to be read
			 */
			static void
			write(const uint8_t *buffer, uint8_t n);
			
			/**
			 * \brief	Read a single byte
			 */
			static bool
			read(uint8_t& c);
			
			/**
			 * \brief	Read a block of bytes
			 * 
			 * \param	*buffer	Pointer to a buffer big enough to storage \a n bytes
			 * \param	n	Number of bytes to be read
			 * 
			 * \return	Number of bytes which could be read, maximal \a n
			 */
			static uint8_t
			read(uint8_t *buffer, uint8_t n);
		};
		
		
		// --------------------------------------------------------------------
		/**
		 * \brief	Buffered Usart
		 * 
		 * This implementation uses a ringbuffer. The size of the ringbuffer
		 * can be changed in the \c project.cfg file.
		 * 
		 * Just add add a value for USART3_TX_BUFFER_SIZE and/or 
		 * USART3_RX_BUFFER_SIZE in the \c defines section. The size can
		 * be any value between 1 and 254.
		 * 
		 * Example:
		 * \code
		 * [defines]
		 * USART3_TX_BUFFER_SIZE = 20
		 * USART3_RX_BUFFER_SIZE = 30
		 * \endcode
		 * 
		 * \ingroup	stm32
		 */
		class BufferedUsart3 : public UartBase
		{
		public:
			/**
			 * Set baudrate.
			 * 
			 * \param	baudrate	Desired baud rate (e.g. 115200)
			 * \param	interruptPriority
			 * 			Interrupt vector priority (0=highest to 15=lowest)
			 * \param	blocking
			 * 			The write-function waits until a free slot is available
			 * 			in the send buffer.
			 */
			BufferedUsart3(uint32_t baudrate,
					uint32_t interruptPriority, bool blocking = true)
			{
				setBaudrate(baudrate, interruptPriority, blocking);
			}
			
			enum Mapping
			{
#if defined(STM32F2XX) || defined(STM32F4XX)
				REMAP_PB10_PB11,	///< TX/PB10, RX/PB11, CK/PB12, CTS/PB13, RTS/PB14
				REMAP_PC10_PC11,	///< TX/PC10, RX/PC11, CK/PC12, CTS/PB13, RTS/PB14
				REMAP_PD8_PD9,		///< TX/PD8, RX/PD9, CK/PD10, CTS/PD11, RTS/PD12
#else
				REMAP_PB10_PB11 = AFIO_MAPR_USART3_REMAP_NOREMAP,		///< TX/PB10, RX/PB11, CK/PB12, CTS/PB13, RTS/PB14
				REMAP_PC10_PC11 = AFIO_MAPR_USART3_REMAP_PARTIALREMAP,	///< TX/PC10, RX/PC11, CK/PC12, CTS/PB13, RTS/PB14
				REMAP_PD8_PD9 = AFIO_MAPR_USART3_REMAP_FULLREMAP,		///< TX/PD8, RX/PD9, CK/PD10, CTS/PD11, RTS/PD12
#endif
			};
			
			/**
			 * Configure the IO Pins for Usart3
			 */
			static void
			configurePins(Mapping mapping);
			
			/**
			 * Set baudrate.
			 * 
			 * \param	baudrate	Desired baud rate (e.g. 115200)
			 * \param	interruptPriority
			 * 			Interrupt vector priority (0=highest to 15=lowest)
			 * \param	blocking
			 * 			The write-function waits until a free slot is available
			 * 			in the send buffer.
			 */
			static void
			setBaudrate(uint32_t baudrate, uint32_t interruptPriority,
					bool blocking = true);
			
			/**
			 * \brief	Send a single byte
			 */
			static void
			write(uint8_t data);
			
			/**
			 * \brief	Write a block of bytes
			 *
			 * \param	*buffer	Pointer to a buffer
			 * \param	n	Number of bytes to be read
			 */
			static void
			write(const uint8_t *buffer, uint8_t n);
			
			/**
			 * \brief	Read a single byte
			 */
			static bool
			read(uint8_t& c);
			
			/**
			 * \brief	Read a block of bytes
			 * 
			 * \param	*buffer	Pointer to a buffer big enough to storage \a n bytes
			 * \param	n	Number of bytes to be read
			 * 
			 * \return	Number of bytes which could be read, maximal \a n
			 */
			static uint8_t
			read(uint8_t *buffer, uint8_t n);
			
			/**
			 * \brief	Empty the receive FIFO queue and USART buffer.
			 *
			 * \return	the size of the deleted FIFO queue.
			 */
			static uint8_t
			flushReceiveBuffer();
			
//			static uint8_t
//			flushTransmitBuffer();
		};

		// --------------------------------------------------------------------
		/**
		 * \brief	BufferedFlow Usart
		 * 
		 * Buffered UARAT with Hardware Flow Control. 
		 * 
		 * This implementation uses a ringbuffer. The size of the ringbuffer
		 * can be changed in the \c project.cfg file.
		 * 
		 * Just add add a value for USART3_TX_BUFFER_SIZE and/or 
		 * USART3_RX_BUFFER_SIZE in the \c defines section. The size can
		 * be any value between 1 and 254.
		 * 
		 * Example:
		 * \code
		 * [defines]
		 * USART3_TX_BUFFER_SIZE = 20
		 * USART3_RX_BUFFER_SIZE = 30
		 * \endcode
		 * 
		 * \ingroup	stm32
		 */
		class BufferedFlowUsart3 : public UartBase
		{
		public:
			/**
			 * Set baudrate.
			 * 
			 * \param	baudrate	Desired baud rate (e.g. 115200)
			 * \param	interruptPriority
			 * 			Interrupt vector priority (0=highest to 15=lowest)
			 * \param	blocking
			 * 			The write-function waits until a free slot is available
			 * 			in the send buffer.
			 */
			BufferedFlowUsart3(uint32_t baudrate,
					uint32_t interruptPriority, bool blocking = true)
			{
				setBaudrate(baudrate, interruptPriority, blocking);
			}
			
			enum Mapping
			{
#if defined(STM32F2XX) || defined(STM32F4XX)
				REMAP_PB10_PB11,	///< TX/PB10, RX/PB11, CK/PB12, CTS/PB13, RTS/PB14
				REMAP_PC10_PC11,	///< TX/PC10, RX/PC11, CK/PC12, CTS/PB13, RTS/PB14
				REMAP_PD8_PD9,		///< TX/PD8, RX/PD9, CK/PD10, CTS/PD11, RTS/PD12
#else
				REMAP_PB10_PB11 = AFIO_MAPR_USART3_REMAP_NOREMAP,		///< TX/PB10, RX/PB11, CK/PB12, CTS/PB13, RTS/PB14
				REMAP_PC10_PC11 = AFIO_MAPR_USART3_REMAP_PARTIALREMAP,	///< TX/PC10, RX/PC11, CK/PC12, CTS/PB13, RTS/PB14
				REMAP_PD8_PD9 = AFIO_MAPR_USART3_REMAP_FULLREMAP,		///< TX/PD8, RX/PD9, CK/PD10, CTS/PD11, RTS/PD12
#endif
			};
			
			/**
			 * Configure the IO Pins for Usart3
			 */
			static void
			configurePins(Mapping mapping);
			
			/**
			 * Set baudrate.
			 * 
			 * \param	baudrate	Desired baud rate (e.g. 115200)
			 * \param	interruptPriority
			 * 			Interrupt vector priority (0=highest to 15=lowest)
			 * \param	blocking
			 * 			The write-function waits until a free slot is available
			 * 			in the send buffer.
			 */
			static void
			setBaudrate(uint32_t baudrate, uint32_t interruptPriority,
					bool blocking = true);
			
			/**
			 * \brief	Send a single byte
			 */
			static void
			write(uint8_t data);
			
			/**
			 * \brief	Write a block of bytes
			 *
			 * \param	*buffer	Pointer to a buffer
			 * \param	n	Number of bytes to be read
			 */
			static void
			write(const uint8_t *buffer, uint8_t n);
			
			/**
			 * \brief	Read a single byte
			 */
			static bool
			read(uint8_t& c);
			
			/**
			 * \brief	Read a block of bytes
			 * 
			 * \param	*buffer	Pointer to a buffer big enough to storage \a n bytes
			 * \param	n	Number of bytes to be read
			 * 
			 * \return	Number of bytes which could be read, maximal \a n
			 */
			static uint8_t
			read(uint8_t *buffer, uint8_t n);
			
			/**
			 * \brief	Empty the receive FIFO queue and USART buffer.
			 *
			 * \return	the size of the deleted FIFO queue.
			 */
			static uint8_t
			flushReceiveBuffer();
			
//			static uint8_t
//			flushTransmitBuffer();
		};

		
		
#if defined(STM32F2XX) || defined(STM32F4XX)
		// --------------------------------------------------------------------
		/**
		 * \brief		USART3 in SPI master mode
		 * 
		 * \ingroup		stm32
		 */
		class UsartSpi3 : public UartBase
		{
		private:
			// TX/PB10, RX/PB11, CK/PB12, CTS/PB13, RTS/PB14
			// TX/PC10, RX/PC11, CK/PC12, CTS/PB13, RTS/PB14
			// TX/PD8, RX/PD9, CK/PD10, CTS/PD11, RTS/PD12
			GPIO__OUTPUT(TxdB10, B, 10);
			GPIO__INPUT(RxdB11, B, 11);
			GPIO__OUTPUT(CkB12, B, 12);
			
			GPIO__OUTPUT(TxdD8, D, 8);
			GPIO__INPUT(RxdD9, D, 9);
			GPIO__OUTPUT(CkD10, D, 10);
			
			GPIO__OUTPUT(TxdC10, C, 10);
			GPIO__INPUT(RxdC11, C, 11);
			GPIO__OUTPUT(CkC12, C, 12);
			
		public:
			enum Mode
			{
				MODE_0 = 0,
				MODE_1 = USART_CR2_CPHA,
				MODE_2 = USART_CR2_CPOL,
				MODE_3 = USART_CR2_CPOL | USART_CR2_CPHA,
			};
			
			enum MappingTx
			{
				REMAP_PB10,
				REMAP_PC10,
				REMAP_PD8,
			};
			
			enum MappingRx
			{
				REMAP_PB11,
				REMAP_PC11,
				REMAP_PD9,
			};
			
			enum MappingCk
			{
				REMAP_PB12,
				REMAP_PC12,
				REMAP_PD10,
			};
			
			ALWAYS_INLINE static void
			configureTxPin(MappingTx mapping)
			{
				switch (mapping) {
					case REMAP_PB10: TxdB10::setAlternateFunction(AF_USART3, xpcc::stm32::PUSH_PULL); break;
					case REMAP_PC10: TxdC10::setAlternateFunction(AF_USART3, xpcc::stm32::PUSH_PULL); break;
					case REMAP_PD8:  TxdD8::setAlternateFunction(AF_USART3, xpcc::stm32::PUSH_PULL); break;
				}
			}
			
			ALWAYS_INLINE static void
			configureRxPin(MappingRx mapping)
			{
				switch (mapping) {
					case REMAP_PB11: RxdB11::setAlternateFunction(AF_USART3); break;
					case REMAP_PC11: RxdC11::setAlternateFunction(AF_USART3); break;
					case REMAP_PD9:  RxdD9::setAlternateFunction(AF_USART3); break;
				}
			}
			
			ALWAYS_INLINE static void
			configureCkPin(MappingCk mapping)
			{
				switch (mapping) {
					case REMAP_PB12: CkB12::setAlternateFunction(AF_USART3, xpcc::stm32::PUSH_PULL); break;
					case REMAP_PC12: CkC12::setAlternateFunction(AF_USART3, xpcc::stm32::PUSH_PULL); break;
					case REMAP_PD10: CkD10::setAlternateFunction(AF_USART3, xpcc::stm32::PUSH_PULL); break;
				}
			}
			
			/**
			 * @brief	Initialize module in syncronous mode (SPI)
			 * 
			 * The bitrate is calculated in the same manner as for the
			 * asynchronous mode and is limited.
			 * 
			 * @param	bitrate		Desired Frequency of the SPI clock.
			 * @param	mode		Select the Spi Mode. Default is MODE_0.
			 * @param	over8		Using over8 sets the Oversampling down from 16
			 * 			to 8 hovewer in SPI Mode this should have effect on
			 * 			sample and hold type only, since Data are sampled
			 * 			at clock edges. Benefit of over8 is a doubled maximal
			 * 			bitrate.
			 */
			static void
			initialize(uint32_t bitrate, Mode mode = MODE_0, bool over8 = false);
			
			/**
			 * Transfer byte.
			 */
			static uint8_t
			write(uint8_t data);
		};
#endif
	}
}

>>>>>>> 769858de
#endif // XPCC_STM32__USART_3_HPP<|MERGE_RESOLUTION|>--- conflicted
+++ resolved
@@ -1,4 +1,3 @@
-<<<<<<< HEAD
 // coding: utf-8
 // ----------------------------------------------------------------------------
 /* Copyright (c) 2011, Roboterclub Aachen e.V.
@@ -362,8 +361,6 @@
 		/**
 		 * \brief		USART3 in SPI master mode
 		 * 
-		 * FIXME currently not working!
-		 * 
 		 * \ingroup		stm32
 		 */
 		class UsartSpi3 : public UartBase
@@ -414,465 +411,6 @@
 				REMAP_PD10,
 			};
 			
-			ALWAYS_INLINE void
-			configureTxPin(MappingTx mapping)
-			{
-				switch (mapping) {
-					case REMAP_PB10: TxdB10::setAlternateFunction(AF_USART3, xpcc::stm32::PUSH_PULL); break;
-					case REMAP_PC10: TxdC10::setAlternateFunction(AF_USART3, xpcc::stm32::PUSH_PULL); break;
-					case REMAP_PD8:  TxdD8::setAlternateFunction(AF_USART3, xpcc::stm32::PUSH_PULL); break;
-				}
-			}
-			
-			ALWAYS_INLINE void
-			configureRxPin(MappingRx mapping)
-			{
-				switch (mapping) {
-					case REMAP_PB11: RxdB11::setAlternateFunction(AF_USART3); break;
-					case REMAP_PC11: RxdC11::setAlternateFunction(AF_USART3); break;
-					case REMAP_PD9:  RxdD9::setAlternateFunction(AF_USART3); break;
-				}
-			}
-			
-			ALWAYS_INLINE void
-			configureCkPin(MappingCk mapping)
-			{
-				switch (mapping) {
-					case REMAP_PB12: CkB12::setAlternateFunction(AF_USART3, xpcc::stm32::PUSH_PULL); break;
-					case REMAP_PC12: CkC12::setAlternateFunction(AF_USART3, xpcc::stm32::PUSH_PULL); break;
-					case REMAP_PD10: CkD10::setAlternateFunction(AF_USART3, xpcc::stm32::PUSH_PULL); break;
-				}
-			}
-			
-			/**
-			 * Constructor
-			 */
-			UsartSpi3(uint32_t bitrate, Mode mode = MODE_0);
-			
-			/**
-			 * Transfer byte.
-			 */
-			static uint8_t
-			write(uint8_t data);
-		};
-#endif
-	}
-}
-
-=======
-// coding: utf-8
-// ----------------------------------------------------------------------------
-/* Copyright (c) 2011, Roboterclub Aachen e.V.
- * All rights reserved.
- *
- * Redistribution and use in source and binary forms, with or without
- * modification, are permitted provided that the following conditions are met:
- * 
- *     * Redistributions of source code must retain the above copyright
- *       notice, this list of conditions and the following disclaimer.
- *     * Redistributions in binary form must reproduce the above copyright
- *       notice, this list of conditions and the following disclaimer in the
- *       documentation and/or other materials provided with the distribution.
- *     * Neither the name of the Roboterclub Aachen e.V. nor the
- *       names of its contributors may be used to endorse or promote products
- *       derived from this software without specific prior written permission.
- *
- * THIS SOFTWARE IS PROVIDED BY ROBOTERCLUB AACHEN E.V. ''AS IS'' AND ANY
- * EXPRESS OR IMPLIED WARRANTIES, INCLUDING, BUT NOT LIMITED TO, THE IMPLIED
- * WARRANTIES OF MERCHANTABILITY AND FITNESS FOR A PARTICULAR PURPOSE ARE
- * DISCLAIMED. IN NO EVENT SHALL ROBOTERCLUB AACHEN E.V. BE LIABLE FOR ANY
- * DIRECT, INDIRECT, INCIDENTAL, SPECIAL, EXEMPLARY, OR CONSEQUENTIAL DAMAGES
- * (INCLUDING, BUT NOT LIMITED TO, PROCUREMENT OF SUBSTITUTE GOODS OR SERVICES;
- * LOSS OF USE, DATA, OR PROFITS; OR BUSINESS INTERRUPTION) HOWEVER CAUSED AND
- * ON ANY THEORY OF LIABILITY, WHETHER IN CONTRACT, STRICT LIABILITY, OR TORT
- * (INCLUDING NEGLIGENCE OR OTHERWISE) ARISING IN ANY WAY OUT OF THE USE OF
- * THIS SOFTWARE, EVEN IF ADVISED OF THE POSSIBILITY OF SUCH DAMAGE.
- */
-// ----------------------------------------------------------------------------
-/*
- * WARNING: This file is generated automatically, do not edit!
- * Please modify the corresponding *.in file instead and rebuild this file. 
- */
-// ----------------------------------------------------------------------------
-
-#ifndef XPCC_STM32__USART_3_HPP
-#define XPCC_STM32__USART_3_HPP
-
-#include <stdint.h>
-#include "uart_base.hpp"
-#include "../device.h"
-
-namespace xpcc
-{
-	namespace stm32
-	{
-		/**
-		 * @brief		Universal synchronous/asynchronous receiver
-		 * 				transmitter (USART3)
-		 * 
-		 * Simple unbuffered implementation.
-		 * 
-		 * @ingroup		stm32
-		 */
-		class Usart3 : public UartBase
-		{
-		public:
-			Usart3(uint32_t baudrate)
-			{
-				setBaudrate(baudrate);
-			}
-			
-			enum Mapping
-			{
-#if defined(STM32F2XX) || defined(STM32F4XX)
-				REMAP_PB10_PB11,	///< TX/PB10, RX/PB11, CK/PB12, CTS/PB13, RTS/PB14
-				REMAP_PC10_PC11,	///< TX/PC10, RX/PC11, CK/PC12, CTS/PB13, RTS/PB14
-				REMAP_PD8_PD9,		///< TX/PD8, RX/PD9, CK/PD10, CTS/PD11, RTS/PD12
-#else
-				REMAP_PB10_PB11 = AFIO_MAPR_USART3_REMAP_NOREMAP,		///< TX/PB10, RX/PB11, CK/PB12, CTS/PB13, RTS/PB14
-				REMAP_PC10_PC11 = AFIO_MAPR_USART3_REMAP_PARTIALREMAP,	///< TX/PC10, RX/PC11, CK/PC12, CTS/PB13, RTS/PB14
-				REMAP_PD8_PD9 = AFIO_MAPR_USART3_REMAP_FULLREMAP,		///< TX/PD8, RX/PD9, CK/PD10, CTS/PD11, RTS/PD12
-#endif
-			};
-			
-			/**
-			 * Configure the IO Pins for Usart3
-			 */
-			static void
-			configurePins(Mapping mapping);
-			
-			/**
-			 * \brief	Set baudrate
-			 * \param	baudrate	desired baud rate
-			 */
-			static void
-			setBaudrate(uint32_t baudrate);
-			
-			/**
-			 * \brief	Send a single byte
-			 */
-			static void
-			write(uint8_t data);
-			
-			/**
-			 * \brief	Write a block of bytes
-			 *
-			 * \param	*buffer	Pointer to a buffer
-			 * \param	n	Number of bytes to be read
-			 */
-			static void
-			write(const uint8_t *buffer, uint8_t n);
-			
-			/**
-			 * \brief	Read a single byte
-			 */
-			static bool
-			read(uint8_t& c);
-			
-			/**
-			 * \brief	Read a block of bytes
-			 * 
-			 * \param	*buffer	Pointer to a buffer big enough to storage \a n bytes
-			 * \param	n	Number of bytes to be read
-			 * 
-			 * \return	Number of bytes which could be read, maximal \a n
-			 */
-			static uint8_t
-			read(uint8_t *buffer, uint8_t n);
-		};
-		
-		
-		// --------------------------------------------------------------------
-		/**
-		 * \brief	Buffered Usart
-		 * 
-		 * This implementation uses a ringbuffer. The size of the ringbuffer
-		 * can be changed in the \c project.cfg file.
-		 * 
-		 * Just add add a value for USART3_TX_BUFFER_SIZE and/or 
-		 * USART3_RX_BUFFER_SIZE in the \c defines section. The size can
-		 * be any value between 1 and 254.
-		 * 
-		 * Example:
-		 * \code
-		 * [defines]
-		 * USART3_TX_BUFFER_SIZE = 20
-		 * USART3_RX_BUFFER_SIZE = 30
-		 * \endcode
-		 * 
-		 * \ingroup	stm32
-		 */
-		class BufferedUsart3 : public UartBase
-		{
-		public:
-			/**
-			 * Set baudrate.
-			 * 
-			 * \param	baudrate	Desired baud rate (e.g. 115200)
-			 * \param	interruptPriority
-			 * 			Interrupt vector priority (0=highest to 15=lowest)
-			 * \param	blocking
-			 * 			The write-function waits until a free slot is available
-			 * 			in the send buffer.
-			 */
-			BufferedUsart3(uint32_t baudrate,
-					uint32_t interruptPriority, bool blocking = true)
-			{
-				setBaudrate(baudrate, interruptPriority, blocking);
-			}
-			
-			enum Mapping
-			{
-#if defined(STM32F2XX) || defined(STM32F4XX)
-				REMAP_PB10_PB11,	///< TX/PB10, RX/PB11, CK/PB12, CTS/PB13, RTS/PB14
-				REMAP_PC10_PC11,	///< TX/PC10, RX/PC11, CK/PC12, CTS/PB13, RTS/PB14
-				REMAP_PD8_PD9,		///< TX/PD8, RX/PD9, CK/PD10, CTS/PD11, RTS/PD12
-#else
-				REMAP_PB10_PB11 = AFIO_MAPR_USART3_REMAP_NOREMAP,		///< TX/PB10, RX/PB11, CK/PB12, CTS/PB13, RTS/PB14
-				REMAP_PC10_PC11 = AFIO_MAPR_USART3_REMAP_PARTIALREMAP,	///< TX/PC10, RX/PC11, CK/PC12, CTS/PB13, RTS/PB14
-				REMAP_PD8_PD9 = AFIO_MAPR_USART3_REMAP_FULLREMAP,		///< TX/PD8, RX/PD9, CK/PD10, CTS/PD11, RTS/PD12
-#endif
-			};
-			
-			/**
-			 * Configure the IO Pins for Usart3
-			 */
-			static void
-			configurePins(Mapping mapping);
-			
-			/**
-			 * Set baudrate.
-			 * 
-			 * \param	baudrate	Desired baud rate (e.g. 115200)
-			 * \param	interruptPriority
-			 * 			Interrupt vector priority (0=highest to 15=lowest)
-			 * \param	blocking
-			 * 			The write-function waits until a free slot is available
-			 * 			in the send buffer.
-			 */
-			static void
-			setBaudrate(uint32_t baudrate, uint32_t interruptPriority,
-					bool blocking = true);
-			
-			/**
-			 * \brief	Send a single byte
-			 */
-			static void
-			write(uint8_t data);
-			
-			/**
-			 * \brief	Write a block of bytes
-			 *
-			 * \param	*buffer	Pointer to a buffer
-			 * \param	n	Number of bytes to be read
-			 */
-			static void
-			write(const uint8_t *buffer, uint8_t n);
-			
-			/**
-			 * \brief	Read a single byte
-			 */
-			static bool
-			read(uint8_t& c);
-			
-			/**
-			 * \brief	Read a block of bytes
-			 * 
-			 * \param	*buffer	Pointer to a buffer big enough to storage \a n bytes
-			 * \param	n	Number of bytes to be read
-			 * 
-			 * \return	Number of bytes which could be read, maximal \a n
-			 */
-			static uint8_t
-			read(uint8_t *buffer, uint8_t n);
-			
-			/**
-			 * \brief	Empty the receive FIFO queue and USART buffer.
-			 *
-			 * \return	the size of the deleted FIFO queue.
-			 */
-			static uint8_t
-			flushReceiveBuffer();
-			
-//			static uint8_t
-//			flushTransmitBuffer();
-		};
-
-		// --------------------------------------------------------------------
-		/**
-		 * \brief	BufferedFlow Usart
-		 * 
-		 * Buffered UARAT with Hardware Flow Control. 
-		 * 
-		 * This implementation uses a ringbuffer. The size of the ringbuffer
-		 * can be changed in the \c project.cfg file.
-		 * 
-		 * Just add add a value for USART3_TX_BUFFER_SIZE and/or 
-		 * USART3_RX_BUFFER_SIZE in the \c defines section. The size can
-		 * be any value between 1 and 254.
-		 * 
-		 * Example:
-		 * \code
-		 * [defines]
-		 * USART3_TX_BUFFER_SIZE = 20
-		 * USART3_RX_BUFFER_SIZE = 30
-		 * \endcode
-		 * 
-		 * \ingroup	stm32
-		 */
-		class BufferedFlowUsart3 : public UartBase
-		{
-		public:
-			/**
-			 * Set baudrate.
-			 * 
-			 * \param	baudrate	Desired baud rate (e.g. 115200)
-			 * \param	interruptPriority
-			 * 			Interrupt vector priority (0=highest to 15=lowest)
-			 * \param	blocking
-			 * 			The write-function waits until a free slot is available
-			 * 			in the send buffer.
-			 */
-			BufferedFlowUsart3(uint32_t baudrate,
-					uint32_t interruptPriority, bool blocking = true)
-			{
-				setBaudrate(baudrate, interruptPriority, blocking);
-			}
-			
-			enum Mapping
-			{
-#if defined(STM32F2XX) || defined(STM32F4XX)
-				REMAP_PB10_PB11,	///< TX/PB10, RX/PB11, CK/PB12, CTS/PB13, RTS/PB14
-				REMAP_PC10_PC11,	///< TX/PC10, RX/PC11, CK/PC12, CTS/PB13, RTS/PB14
-				REMAP_PD8_PD9,		///< TX/PD8, RX/PD9, CK/PD10, CTS/PD11, RTS/PD12
-#else
-				REMAP_PB10_PB11 = AFIO_MAPR_USART3_REMAP_NOREMAP,		///< TX/PB10, RX/PB11, CK/PB12, CTS/PB13, RTS/PB14
-				REMAP_PC10_PC11 = AFIO_MAPR_USART3_REMAP_PARTIALREMAP,	///< TX/PC10, RX/PC11, CK/PC12, CTS/PB13, RTS/PB14
-				REMAP_PD8_PD9 = AFIO_MAPR_USART3_REMAP_FULLREMAP,		///< TX/PD8, RX/PD9, CK/PD10, CTS/PD11, RTS/PD12
-#endif
-			};
-			
-			/**
-			 * Configure the IO Pins for Usart3
-			 */
-			static void
-			configurePins(Mapping mapping);
-			
-			/**
-			 * Set baudrate.
-			 * 
-			 * \param	baudrate	Desired baud rate (e.g. 115200)
-			 * \param	interruptPriority
-			 * 			Interrupt vector priority (0=highest to 15=lowest)
-			 * \param	blocking
-			 * 			The write-function waits until a free slot is available
-			 * 			in the send buffer.
-			 */
-			static void
-			setBaudrate(uint32_t baudrate, uint32_t interruptPriority,
-					bool blocking = true);
-			
-			/**
-			 * \brief	Send a single byte
-			 */
-			static void
-			write(uint8_t data);
-			
-			/**
-			 * \brief	Write a block of bytes
-			 *
-			 * \param	*buffer	Pointer to a buffer
-			 * \param	n	Number of bytes to be read
-			 */
-			static void
-			write(const uint8_t *buffer, uint8_t n);
-			
-			/**
-			 * \brief	Read a single byte
-			 */
-			static bool
-			read(uint8_t& c);
-			
-			/**
-			 * \brief	Read a block of bytes
-			 * 
-			 * \param	*buffer	Pointer to a buffer big enough to storage \a n bytes
-			 * \param	n	Number of bytes to be read
-			 * 
-			 * \return	Number of bytes which could be read, maximal \a n
-			 */
-			static uint8_t
-			read(uint8_t *buffer, uint8_t n);
-			
-			/**
-			 * \brief	Empty the receive FIFO queue and USART buffer.
-			 *
-			 * \return	the size of the deleted FIFO queue.
-			 */
-			static uint8_t
-			flushReceiveBuffer();
-			
-//			static uint8_t
-//			flushTransmitBuffer();
-		};
-
-		
-		
-#if defined(STM32F2XX) || defined(STM32F4XX)
-		// --------------------------------------------------------------------
-		/**
-		 * \brief		USART3 in SPI master mode
-		 * 
-		 * \ingroup		stm32
-		 */
-		class UsartSpi3 : public UartBase
-		{
-		private:
-			// TX/PB10, RX/PB11, CK/PB12, CTS/PB13, RTS/PB14
-			// TX/PC10, RX/PC11, CK/PC12, CTS/PB13, RTS/PB14
-			// TX/PD8, RX/PD9, CK/PD10, CTS/PD11, RTS/PD12
-			GPIO__OUTPUT(TxdB10, B, 10);
-			GPIO__INPUT(RxdB11, B, 11);
-			GPIO__OUTPUT(CkB12, B, 12);
-			
-			GPIO__OUTPUT(TxdD8, D, 8);
-			GPIO__INPUT(RxdD9, D, 9);
-			GPIO__OUTPUT(CkD10, D, 10);
-			
-			GPIO__OUTPUT(TxdC10, C, 10);
-			GPIO__INPUT(RxdC11, C, 11);
-			GPIO__OUTPUT(CkC12, C, 12);
-			
-		public:
-			enum Mode
-			{
-				MODE_0 = 0,
-				MODE_1 = USART_CR2_CPHA,
-				MODE_2 = USART_CR2_CPOL,
-				MODE_3 = USART_CR2_CPOL | USART_CR2_CPHA,
-			};
-			
-			enum MappingTx
-			{
-				REMAP_PB10,
-				REMAP_PC10,
-				REMAP_PD8,
-			};
-			
-			enum MappingRx
-			{
-				REMAP_PB11,
-				REMAP_PC11,
-				REMAP_PD9,
-			};
-			
-			enum MappingCk
-			{
-				REMAP_PB12,
-				REMAP_PC12,
-				REMAP_PD10,
-			};
-			
 			ALWAYS_INLINE static void
 			configureTxPin(MappingTx mapping)
 			{
@@ -930,5 +468,4 @@
 	}
 }
 
->>>>>>> 769858de
 #endif // XPCC_STM32__USART_3_HPP