--- conflicted
+++ resolved
@@ -14,8 +14,4 @@
 # path to the modm root directory
 modmpath = '../../..'
 # execute the common SConstruct file
-<<<<<<< HEAD
-execfile(modmpath + '/scons/SConstruct')
-=======
-exec(compile(open(xpccpath + '/scons/SConstruct', "rb").read(), xpccpath + '/scons/SConstruct', 'exec'))
->>>>>>> b0a12960
+exec(compile(open(modmpath + '/scons/SConstruct', "rb").read(), modmpath + '/scons/SConstruct', 'exec'))