/*
 * Copyright (c) 2011, Fabian Greif
 * Copyright (c) 2012, Sascha Schade
 * Copyright (c) 2016, Niklas Hauser
 *
 * This file is part of the modm project.
 *
 * This Source Code Form is subject to the terms of the Mozilla Public
 * License, v. 2.0. If a copy of the MPL was not distributed with this
 * file, You can obtain one at http://mozilla.org/MPL/2.0/.
 */
// ----------------------------------------------------------------------------

#include <modm/architecture/architecture.hpp>

<<<<<<< HEAD
GPIO_OUTPUT(Out, 0, 0);
GPIO_INPUT(In, 0, 1);
GPIO_IO(Io, 0, 2);
=======
using Out = xpcc::lpc::GpioOutput0_1;
using In  = xpcc::lpc::GpioInput0_2;
using Io  = xpcc::lpc::Gpio0_3;
>>>>>>> b0a12960

int
main()
{
	Out::setOutput();
	Out::setOutput(true);
	Out::set();
	Out::reset();
	Out::toggle();

	In::setInput();
	In::read();

	Io::setOutput();
	Io::set();
	Io::setInput();
	Io::read();

	while (true)
	{
	}
}<|MERGE_RESOLUTION|>--- conflicted
+++ resolved
@@ -13,15 +13,9 @@
 
 #include <modm/architecture/architecture.hpp>
 
-<<<<<<< HEAD
-GPIO_OUTPUT(Out, 0, 0);
-GPIO_INPUT(In, 0, 1);
-GPIO_IO(Io, 0, 2);
-=======
-using Out = xpcc::lpc::GpioOutput0_1;
-using In  = xpcc::lpc::GpioInput0_2;
-using Io  = xpcc::lpc::Gpio0_3;
->>>>>>> b0a12960
+using Out = modm::lpc::GpioOutput0_1;
+using In  = modm::lpc::GpioInput0_2;
+using Io  = modm::lpc::Gpio0_3;
 
 int
 main()
